go 1.23.1

// The `skip:golangci-lint` comment tag is used to exclude the package from the `golangci-lint` GitHub Action.
// The module at the root of the repo (`.`) is excluded because ./pkg/... is included manually in the `golangci-lint` configuration.

use (
	. // skip:golangci-lint
<<<<<<< HEAD
	./apps/feedback
=======
	./apps/alerting/notifications
>>>>>>> 273fd8b6
	./apps/playlist
	./kindsv2
	./pkg/aggregator
	./pkg/apimachinery
	./pkg/apiserver
	./pkg/build
	./pkg/build/wire // skip:golangci-lint
	./pkg/promlib
	./pkg/semconv
	./pkg/storage/unified/apistore
	./pkg/storage/unified/resource
	./pkg/util/xorm // skip:golangci-lint
)

// when we release xorm we would like to release it like github.com/grafana/grafana/pkg/util/xorm
// but we don't want to change all the imports. so we use replace to handle this situation
replace xorm.io/xorm => ./pkg/util/xorm

replace github.com/getkin/kin-openapi => github.com/getkin/kin-openapi v0.125.0

replace github.com/prometheus/alertmanager => github.com/grafana/prometheus-alertmanager v0.25.1-0.20240930132144-b5e64e81e8d3

replace github.com/crewjam/saml => github.com/grafana/saml v0.4.15-0.20240917091248-ae3bbdad8a56

replace github.com/goccy/go-json => github.com/grafana/go-json v0.0.0-20241115232854-f14426c40ff2<|MERGE_RESOLUTION|>--- conflicted
+++ resolved
@@ -5,11 +5,8 @@
 
 use (
 	. // skip:golangci-lint
-<<<<<<< HEAD
 	./apps/feedback
-=======
 	./apps/alerting/notifications
->>>>>>> 273fd8b6
 	./apps/playlist
 	./kindsv2
 	./pkg/aggregator
