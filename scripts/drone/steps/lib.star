--- conflicted
+++ resolved
@@ -17,11 +17,8 @@
 windows_image = "mcr.microsoft.com/windows:1809"
 wix_image = "grafana/ci-wix:0.1.1"
 go_image = "golang:1.20.4"
-<<<<<<< HEAD
 cypress_image = "cypress/included:12.11.0"
-=======
 windows_go_image = "grafana/grafana-ci-windows-test:0.1.0"
->>>>>>> 8c6b5a43
 
 trigger_oss = {
     "repo": [
