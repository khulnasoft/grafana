---
keywords:
  - grafana
  - plugins
  - plugin
  - angular
  - deprecation
  - migration
title: Plugins using AngularJS
---

The use of AngularJS in Grafana has been [deprecated]({{< relref "../angular_deprecation" >}}) and support for it will be removed in a future release.

This page is to help users of Grafana understand how they might be impacted by the removal of Angular support, and whether a migration option exists.

It lists the latest versions of plugins currently available in the [Plugins Catalog](https://grafana.com/plugins) which depend on Angular, and will stop working when Angular support is removed from Grafana. The list will be updated as more plugins migrate to React or offer migration advice.

{{% admonition type="note" %}}
We advise you to ensure you are running the latest version of plugins, as previous releases of plugins not listed here may still require AngularJS.
{{% /admonition %}}

We also list the year in which the plugin was last updated in the catalog and where appropriate, highlight warnings for plugins where the source repository has not been updated in a number of years and appears inactive. This may help indicate the likelihood of a migration being undertaken, but is informational rather than definitive.

{{% admonition type="note" %}}
Plugins were updated to include signatures in 2021, so whilst a plugin may show as having been updated at that point - the last update to its functionality or dependencies may have been longer ago.
{{% /admonition %}}

## What should I do with the information below?

- Consider the available migration steps.
- Check your Grafana instances for usage of these plugins - see information here on [browsing installed plugins]({{< relref "../../administration/plugin-management/#browse-plugins" >}}).
- Review the project repositories to add your support to any migration issues.

## I'm a plugin author

We are greatly appreciative of the developers who have contributed plugins to the Grafana ecosystem, your work has helped support millions of users to gain insights into their data. A plugin being listed below is no reflection on its quality, and is purely to help users understand the impact of the removal of Angular support in Grafana.

Guidance on migrating a plugin to React can be found in our [migration guide]({{< relref "../plugins/migration-guide/angular-react/" >}}). If you would like to add any specific migration guidance for your plugin here or update our assessment, please open a PR by clicking the `Suggest an edit` button at the bottom of this page.

# Current AngularJS based plugins

## Apps

### [BelugaCDN](https://grafana.com/grafana/plugins/belugacdn-app)

Latest Version: 1.2.1 | Signature: Commercial | Last Updated: 2023

> [Migration issue](https://github.com/belugacdn/grafana-belugacdn-app/issues/7) has been raised.

> **Warning:** Lack of recent activity in the [project repository](https://github.com/belugacdn/grafana-belugacdn-app) in the past 7 years suggests project _may_ not be actively maintained.

### [Bosun](https://grafana.com/grafana/plugins/bosun-app)

Latest Version: 0.0.29 | Signature: Community | Last Updated: 2023

> [Migration issue](https://github.com/bosun-monitor/bosun-grafana-app/issues/63) has been raised.

### [Cloudflare Grafana App](https://grafana.com/grafana/plugins/cloudflare-app/)

Latest Version: 0.2.4 | Signature: Commercial | Last Updated: 2022

### [GLPI](https://grafana.com/grafana/plugins/ddurieux-glpi-app)

Latest Version: 1.3.1 | Signature: Community | Last Updated: 2021

> [Migration issue](https://github.com/ddurieux/glpi_app_grafana/issues/96) has been raised.

### [DevOpsProdigy KubeGraf](https://grafana.com/grafana/plugins/devopsprodigy-kubegraf-app/)

Latest Version: 1.5.2 | Signature: Community | Last Updated: 2021

> **Warning:** [Issues](https://github.com/devopsprodigy/kubegraf/issues/71) in the project repository suggest that the project _may_ be unsupported.

> **Migration available - potential alternative:** Grafana Cloud includes a [Kubernetes integration](https://grafana.com/solutions/kubernetes/).

### [AWS IoT TwinMaker App](https://grafana.com/grafana/plugins/grafana-iot-twinmaker-app)

<<<<<<< HEAD
Latest Version: 1.6.2 | Signature: Commercial | Last Updated: 2023
=======
Latest Version: 1.6.2 | Signature: Grafana | Last Updated: 2023
>>>>>>> a6b524fd

> **Note:** Plugin should continue to work even if Angular is disabled, and a full removal of Angular related code is planned.

### [Kentik Connect Pro](https://grafana.com/grafana/plugins/kentik-connect-app/)

Latest Version: 1.6.2 | Signature: Commercial | Last Updated: 2023

### [Moogsoft AIOps](https://grafana.com/grafana/plugins/moogsoft-aiops-app)

Latest Version: 8.0.2 | Signature: Commercial | Last Updated: 2022

### [OpenNMS Helm](https://grafana.com/grafana/plugins/opennms-helm-app)

Latest Version: 8.0.4 | Signature: Community | Last Updated: 2023

> **Migration available - plugin superseded:** The plugin has effectively been replaced with a [new plugin](https://grafana.com/grafana/plugins/opennms-opennms-app/) based on React.

### [Percona](https://grafana.com/grafana/plugins/percona-percona-app/)

Latest Version: 1.0.1 | Signature: Community | Last Updated: 2021

> **Warning:** [Project repository](https://github.com/percona/grafana-app) was archived on June 12, 2020.

### [Stagemonitor Elasticsearch](https://grafana.com/grafana/plugins/stagemonitor-elasticsearch-app)

Latest Version: 0.83.3 | Signature: Community | Last Updated: 2021

> [Migration issue](https://github.com/stagemonitor/stagemonitor-grafana-elasticsearch/issues/1) has been raised.

> **Warning:** Lack of recent activity in the [project repository](https://github.com/stagemonitor/stagemonitor-grafana-elasticsearch) in the past 4 years suggests project _may_ not be actively maintained.

### [Voxter VoIP Platform Metrics](https://grafana.com/grafana/plugins/voxter-app)

Latest Version: 0.0.2 | Signature: Community | Last Updated: 2021

> **Warning:** Lack of recent activity in the [project repository](https://github.com/raintank/voxter-app) in the past 3 years suggests project _may_ not be actively maintained.

## Datasources

### [Druid](https://grafana.com/grafana/plugins/abhisant-druid-datasource/)

Latest Version: v0.0.6 | Signature: Community | Last Updated: 2021

> **Migration available - plugin superseded:** The original plugin only claims support for Grafana v4.x.x, it was replaced with a [new plugin](https://grafana.com/grafana/plugins/grafadruid-druid-datasource/) based on React.

### [Cognite Data Fusion](https://grafana.com/grafana/plugins/cognitedata-datasource/)

Latest Version: 3.1.0 | Signature: Commercial | Last Updated: 2023

### [Akumuli](https://grafana.com/grafana/plugins/akumuli-datasource/)

Latest Version: 1.3.12 | Signature: Community | Last Updated: 2021

> **Warning:** [Issues](https://github.com/akumuli/Akumuli/issues/379) in the project repository suggest that the project _may_ be unsupported.

> **Warning:** Lack of recent activity in the [project repository](https://github.com/akumuli/Akumuli/) in the past 3 years suggests project _may_ not be actively maintained.

### [DarkSky](https://grafana.com/grafana/plugins/andig-darksky-datasource/)

Latest Version: 1.0.2 | Signature: Community | Last Updated: 2021

> **Warning:** [Project repository](https://github.com/andig/grafana-darksky) was archived on September 27, 2022.

> **Warning:** Apple removed support for the DarkSky API on March 31, 2023 - [source](https://support.apple.com/en-us/HT213526).

### [Finance](https://grafana.com/grafana/plugins/ayoungprogrammer-finance-datasource/)

Latest Version: 1.0.1 | Signature: Community | Last Updated: 2021

> **Warning:** [Issues](https://github.com/ayoungprogrammer/grafana-finance/issues/7) in the project repository suggest that the project _may_ be unsupported.

> **Warning:** Lack of recent activity in the [project repository](https://github.com/ayoungprogrammer/grafana-finance) in the past 6 years suggests project _may_ not be actively maintained.

### [Prometheus AlertManager](https://grafana.com/grafana/plugins/camptocamp-prometheus-alertmanager-datasource/)

Latest Version: 1.2.1 | Signature: Community | Last Updated: 2022

> **Warning:** Lack of recent activity in the [project repository](https://github.com/camptocamp/grafana-prometheus-alertmanager-datasource) in the past year suggests project _may_ not be actively maintained.

> **Migration available - potential alternative:** Grafana includes an AlertManager data source as a Core plugin.

### [Chaos Mesh](https://grafana.com/grafana/plugins/chaosmeshorg-datasource/)

Latest Version: 2.2.3 | Signature: Community | Last Updated: 2022

> **Warning:** Lack of recent activity in the [project repository](https://github.com/chaos-mesh/datasource) in the past year suggests project _may_ not be actively maintained.

### [DeviceHive](https://grafana.com/grafana/plugins/devicehive-devicehive-datasource/)

Latest Version: 2.0.2 | Signature: Community | Last Updated: 2021

> **Warning:** Lack of recent activity in the [project repository](https://github.com/devicehive/devicehive-grafana-datasource) in the past 5 years suggests project _may_ not be actively maintained.

### [Google BigQuery](https://grafana.com/grafana/plugins/doitintl-bigquery-datasource/)

Latest Version: 2.0.3 | Signature: Community | Last Updated: 2022

> **Migration available - plugin superseded:** Grafana provides its own [Google BigQuery Plugin](https://grafana.com/grafana/plugins/grafana-bigquery-datasource/). The previous [Project repository](https://github.com/doitintl/bigquery-grafana) was archived on December 11, 2022 with a recommendation to migrate to the aforementioned Grafana provided plugin.

### [Open-Falcon](https://grafana.com/grafana/plugins/fastweb-openfalcon-datasource/)

Latest Version: 1.0.1 | Signature: Community | Last Updated: 2021

> **Warning:** [Project repository](https://github.com/open-falcon/grafana-openfalcon-datasource) suggests support for Grafana v4.2 - Grafana v5.4.

> **Warning:** Lack of recent activity in the [project repository](https://github.com/open-falcon/grafana-openfalcon-datasource) in the past year suggests project _may_ not be actively maintained.

### [GraphQL Data Source](https://grafana.com/grafana/plugins/fifemon-graphql-datasource/)

Latest Version: 1.3.0 | Signature: Community | Last Updated: 2021

> **Warning:** Project support is unclear after a request for new maintainers - [source](https://github.com/fifemon/graphql-datasource/issues/77).

> **Migration available - potential alternative:** The [Infinity](https://grafana.com/grafana/plugins/yesoreyeram-infinity-datasource/) data source supports GraphQL.

### [Cloudera Manager](https://grafana.com/grafana/plugins/foursquare-clouderamanager-datasource/)

Latest Version: 0.9.3 | Signature: Community | Last Updated: 2021

> **Warning:** Lack of recent activity in the [project repository](https://github.com/foursquare/datasource-plugin-clouderamanager) in the past 7 years suggests project _may_ not be actively maintained.

### [Simple Annotations](https://grafana.com/grafana/plugins/fzakaria-simple-annotations-datasource/)

Latest Version: 1.0.1 | Signature: Community | Last Updated: 2021

> **Warning:** Plugin only claims support for Grafana v4.x.x.

> **Warning:** Lack of recent activity in the [project repository](https://github.com/fzakaria/simple-annotations-plugin/) in the past 6 years suggests project _may_ not be actively maintained.

> **Warning:** Developer no longer maintains the project, but is open to contributions: https://github.com/fzakaria/simple-annotations-plugin/issues/2

### [Gnocchi](https://grafana.com/grafana/plugins/gnocchixyz-gnocchi-datasource/)

Latest Version: 1.7.1 | Signature: Community | Last Updated: 2021

> **Warning:** Plugin only claims support for Grafana v4.x.x

> **Warning:** Lack of recent activity in the [project repository](https://github.com/gnocchixyz/grafana-gnocchi-datasource) in the past 3 years suggests project _may_ not be actively maintained.

### [MetaQueries](https://grafana.com/grafana/plugins/goshposh-metaqueries-datasource/)

Latest Version: 0.0.9 | Signature: Community | Last Updated: 2022

> **Warning:** Lack of recent activity in the [project repository](https://github.com/GoshPosh/grafana-meta-queries) in the past year suggests project _may_ not be actively maintained.

### [Open Distro for Elasticsearch](https://grafana.com/grafana/plugins/grafana-es-open-distro-datasource/)

Latest Version: 1.0.6 | Signature: Grafana | Last Updated: 2021

> **Migration available - plugin superseded:** Plugin was deprecated in favour of the [OpenSearch Plugin](https://grafana.com/grafana/plugins/grafana-opensearch-datasource/).

### [KairosDB](https://grafana.com/grafana/plugins/grafana-kairosdb-datasource/)

Latest Version: 3.0.2 | Signature: Grafana | Last Updated: 2021

> **Warning:** [Project repository](https://github.com/grafana/kairosdb-datasource) was archived on August 30th, 2021 and is no longer maintained.

### [SimpleJson](https://grafana.com/grafana/plugins/grafana-simple-json-datasource/)

Latest Version: 1.4.2 | Signature: Grafana | Last Updated: 2021

> **Migration available - potential alternative:** [Project repository](https://github.com/grafana/simple-json-datasource) is no longer maintained, but a number of alternatives exist, including - [Infinity](https://grafana.com/grafana/plugins/yesoreyeram-infinity-datasource/), [JSON](https://grafana.com/grafana/plugins/simpod-json-datasource) and [JSON API](https://grafana.com/grafana/plugins/marcusolsson-json-datasource).

> **Note:** If you're looking for an example of a data source plugin to start from, refer to [grafana-starter-datasource-backend](https://github.com/grafana/grafana-starter-datasource-backend).

### [Strava](https://grafana.com/grafana/plugins/grafana-strava-datasource/)

Latest Version: 1.5.1 | Signature: Grafana | Last Updated: 2022

> **Note:** Removal of any angular dependency is on the near term roadmap.

### [openHistorian](https://grafana.com/grafana/plugins/gridprotectionalliance-openhistorian-datasource/)

Latest Version: 1.0.3 | Signature: Community | Last Updated: 2021

> **Warning:** Lack of recent activity in the [project repository](https://github.com/GridProtectionAlliance/openHistorian-grafana/) in the past 2 years suggests project _may_ not be actively maintained.

### [Hawkular](https://grafana.com/grafana/plugins/hawkular-datasource/)

Latest Version: 1.1.2 | Signature: Community | Last Updated: 2021

> **Warning:** Lack of recent activity in the [project repository](https://github.com/hawkular/hawkular-grafana-datasource) in the past 5 years suggests project _may_ not be actively maintained.

### [Humio](https://grafana.com/grafana/plugins/humio-datasource/)

Latest Version: 3.3.1 | Signature: Commercial | Last Updated: 2022

### [IBM APM](https://grafana.com/grafana/plugins/ibm-apm-datasource/)

Latest Version: 0.9.1 | Signature: Community | Last Updated: 2021

> **Warning:** Lack of recent activity in the [project repository](https://github.com/rafal-szypulka/grafana-ibm-apm) in the past 3 years suggests project _may_ not be actively maintained.

### [PRTG](https://grafana.com/grafana/plugins/jasonlashua-prtg-datasource/)

Latest Version: 4.0.4 | Signature: Community | Last Updated: 2021

> **Warning:** Lack of recent activity in the [project repository](https://github.com/neuralfraud/grafana-prtg) in the past 4 years suggests project _may_ not be actively maintained.

> **Warning:** Unmaintained since 2017 - [source](https://github.com/neuralfraud/grafana-prtg/wiki).

### [LinkSmart HDS Datasource](https://grafana.com/grafana/plugins/linksmart-hds-datasource/)

Latest Version: 1.0.2 | Signature: Community | Last Updated: 2021

> **Warning:** [Project repository](https://github.com/linksmart/grafana-hds-datasource) was archived on April 4th, 2022 and is no longer maintained.

### [LinkSmart SensorThings](https://grafana.com/grafana/plugins/linksmart-sensorthings-datasource/)

Latest Version: 1.3.1 | Signature: Community | Last Updated: 2021

> **Warning:** [Project repository](https://github.com/linksmart/grafana-sensorthings-datasource) was archived on April 4th, 2022 and is no longer maintained.

### [Monasca](https://grafana.com/grafana/plugins/monasca-datasource/)

Latest Version: 1.0.1 | Signature: Community | Last Updated: 2021

> **Warning:** Lack of recent activity in the [project repository](https://github.com/openstack/monasca-grafana-datasource) in the past 2 years suggests project _may_ not be actively maintained.

> **Warning:** Last updated to support Grafana v7.

### [Monitoring Art](https://grafana.com/grafana/plugins/monitoringartist-monitoringart-datasource/)

Latest Version: 1.0.1 | Signature: Community | Last Updated: 2021

> **Warning:** Lack of recent activity in the [project repository](https://github.com/monitoringartist/grafana-monitoring-art) in the past 6 years suggests project _may_ not be actively maintained.

### [GoogleCalendar](https://grafana.com/grafana/plugins/mtanda-google-calendar-datasource/)

Latest Version: 1.0.5 | Signature: Community | Last Updated: 2021

> **Warning:** Lack of recent activity in the [project repository](https://github.com/mtanda/grafana-google-calendar-datasource) in the past 2 years suggests project _may_ not be actively maintained.

### [USGS Water Services](https://grafana.com/grafana/plugins/natel-usgs-datasource/)

Latest Version: 0.0.3 | Signature: Community | Last Updated: 2021

> **Warning:** Lack of recent activity in the [project repository](https://github.com/NatelEnergy/natel-usgs-datasource) in the past 3 years suggests project _may_ not be actively maintained.

### [ntopng](https://grafana.com/grafana/plugins/ntop-ntopng-datasource/)

Latest Version: 1.0.1 | Signature: Community | Last Updated: 2021

> **Migration available - plugin superseded:** this plugin was [discontinued in favour of the InfluxDB data source](https://github.com/ntop/ntopng-grafana-datasource) - a Core plugin included in Grafana, additional guidance is available [here](https://www.ntop.org/guides/ntopng/basic_concepts/timeseries.html#influxdb-driver).

### [Oracle Cloud Infrastructure Logs](https://grafana.com/grafana/plugins/oci-logs-datasource/)

Latest Version: 3.0.0 | Signature: Commercial | Last Updated: 2023

### [Oracle Cloud Infrastructure Metrics](https://grafana.com/grafana/plugins/oci-metrics-datasource/)

Latest Version: 4.0.1 | Signature: Commercial | Last Updated: 2023

### [Warp 10](https://grafana.com/grafana/plugins/ovh-warp10-datasource/)

Latest Version: 2.2.1 | Signature: Community | Last Updated: 2021

{{% admonition type="warning" %}}
[Project repository](https://github.com/ovh/ovh-warp10-datasource) was archived on March 22nd, 2023 and is no longer maintained.
{{% /admonition %}}

### [KapacitorSimpleJson](https://grafana.com/grafana/plugins/paytm-kapacitor-datasource/)

Latest Version: 0.1.3 | Signature: Community | Last Updated: 2021

{{% admonition type="warning" %}}
Lack of recent activity in the [project repository](https://github.com/paytm/kapacitor-grafana-datasource-plugin) in the past 4 years suggests project _may_ not be actively maintained.
{{% /admonition %}}

### [Ambari Metrics](https://grafana.com/grafana/plugins/praj-ams-datasource/)

Latest Version: 1.2.1 | Signature: Community | Last Updated: 2021

{{% admonition type="warning" %}}
Lack of recent activity in the [project repository](https://github.com/prajwalrao/ambari-metrics-grafana) in the past 5 years suggests project _may_ not be actively maintained.
{{% /admonition %}}

### [Solr](https://grafana.com/grafana/plugins/pue-solr-datasource/)

Latest Version: 1.0.3 | Signature: Community | Last Updated: 2021

{{% admonition type="warning" %}}
Unclear progress on migration to React - [issue](https://github.com/pueteam/datasource-plugin-solr/issues/12).
{{% /admonition %}}

> **Migration available - potential alternative:** Users could configure the solr-exporter for Prometheus as described [here](https://solr.apache.org/guide/solr/latest/deployment-guide/monitoring-with-prometheus-and-grafana.html).

### [QuasarDB](https://grafana.com/grafana/plugins/quasardb-datasource/)

Latest Version: 3.8.3 | Signature: Community | Last Updated: 2021

### [Blueflood](https://grafana.com/grafana/plugins/rackerlabs-blueflood-datasource/)

Latest Version: 0.0.3 | Signature: Community | Last Updated: 2021

{{% admonition type="warning" %}}
Lack of recent activity in the [project repository](https://github.com/rax-maas/blueflood-grafana) in the past 7 years suggests project _may_ not be actively maintained.
{{% /admonition %}}

### [NetXMS](https://grafana.com/grafana/plugins/radensolutions-netxms-datasource/)

Latest Version: 1.2.3 | Signature: Community | Last Updated: 2021

{{% admonition type="warning" %}}
Lack of recent activity in the [project repository](https://github.com/netxms/grafana) in the past 2 years suggests project _may_ not be actively maintained.
{{% /admonition %}}

### [Shoreline Data Source](https://grafana.com/grafana/plugins/shorelinesoftware-shoreline-datasource/)

Latest Version: 1.1.0 | Signature: Commercial | Last Updated: 6 months ago

### [Sidewinder](https://grafana.com/grafana/plugins/sidewinder-datasource/)

Latest Version: 0.2.1 | Signature: Community | Last Updated: 2021

{{% admonition type="warning" %}}
Lack of recent activity in the [project repository](https://github.com/srotya/sidewinder-grafana) in the past 5 years suggests project _may_ not be actively maintained.
{{% /admonition %}}

### [Skydive](https://grafana.com/grafana/plugins/skydive-datasource/)

Latest Version: 1.2.1 | Signature: Community | Last Updated: 2021

{{% admonition type="warning" %}}
Lack of recent activity in the [project repository](https://github.com/skydive-project/skydive-grafana-datasource) in the past 4 years suggests project _may_ not be actively maintained.
{{% /admonition %}}

{{% admonition type="warning" %}}
Issues suggest the entire project, not just the plugin, may be abandoned - [source](https://github.com/skydive-project/skydive/issues/2417).
{{% /admonition %}}

### [Heroic](https://grafana.com/grafana/plugins/spotify-heroic-datasource/)

Latest Version: 0.0.2 | Signature: Community | Last Updated: 2021

{{% admonition type="warning" %}}
[Plugin](https://github.com/spotify/spotify-heroic-datasource) and [Heroic](https://github.com/spotify/heroic) were both archived on April 17th, 2021 and March 27th, 2021 respectively.
{{% /admonition %}}

### [Heroic](https://grafana.com/grafana/plugins/udoprog-heroic-datasource/)

Latest Version: 0.1.1 | Signature: Community | Last Updated: 2021

{{% admonition type="warning" %}}
[Plugin](https://github.com/udoprog/udoprog-heroic-datasource) and [Heroic](https://github.com/spotify/heroic) were both archived on October 16th, 2022 and March 27th, 2021 respectively.
{{% /admonition %}}

### [Altinity plugin for ClickHouse](https://grafana.com/grafana/plugins/vertamedia-clickhouse-datasource/)

Latest Version: 2.5.3 | Signature: Community | Last Updated: 2022

{{% admonition type="note" %}}
The [migration issue](https://github.com/Altinity/clickhouse-grafana/issues/475) has been assigned to a new major version milestone.
{{% /admonition %}}

### [Pagerduty](https://grafana.com/grafana/plugins/xginn8-pagerduty-datasource/)

Latest Version: 0.2.2 | Signature: Community | Last Updated: 2021

{{% admonition type="warning" %}}
Lack of recent activity in the [project repository](https://github.com/skydive-project/skydive-grafana-datasource) in the past year suggests project _may_ not be actively maintained.
{{% /admonition %}}

{{% admonition type="warning" %}}
Plugin only claims support for Grafana v5.
{{% /admonition %}}

### [Chaos Mesh](https://grafana.com/grafana/plugins/yeya24-chaosmesh-datasource/)

Latest Version: 0.2.3 | Signature: Community | Last Updated: 2022

{{% admonition type="warning" %}}
Plugin declares itself deprecated in favour of [chaosmeshorg-datasource](https://grafana.com/grafana/plugins/chaosmeshorg-datasource/) which also appears above in this list with warnings around its future.
{{% /admonition %}}

## Panels

### [FlowCharting](https://grafana.com/grafana/plugins/agenty-flowcharting-panel/)

Latest Version: 0.9.1 | Signature: Community | Last Updated: 2021

> **Warning:** Lack of recent activity in the [project repository](https://github.com/algenty/grafana-flowcharting) in the past year suggests project _may_ not be actively maintained.

### [HTML](https://grafana.com/grafana/plugins/aidanmountford-html-panel/)

Latest Version: 0.0.2 | Signature: Community | Last Updated: 2021

> **Warning:** Lack of recent activity in the [project repository](https://github.com/aidanmountford/aidanmountford-html-panel) in the past 4 years suggests project _may_ not be actively maintained.

> **Migration available - potential alternative:** The [Text]({{< relref "../../panels-visualizations/visualizations/text/#html" >}}) panel included with Grafana supports rendering HTML content.

### [Track Map](https://grafana.com/grafana/plugins/alexandra-trackmap-panel/)

Latest Version: 1.2.6 | Signature: Community | Last Updated: 2021

> **Warning:** [Issue](https://github.com/alexandrainst/alexandra-trackmap-panel/issues/72#issuecomment-1332179974) suggests problems with ongoing maintenance unless new contributors are found.

> **Warning:** [Migration issue](https://github.com/alexandrainst/alexandra-trackmap-panel/issues/105) has been marked as needing help.

### [PictureIt](https://grafana.com/grafana/plugins/bessler-pictureit-panel/)

Latest Version: 1.0.1 | Signature: Community | Last Updated: 2021

> **Warning:** Lack of recent activity in the [project repository](https://github.com/vbessler/grafana-pictureit) in the past 6 years suggests project _may_ not be actively maintained.

> **Migration available - potential alternative:** another plugin exists which provides similar capabilities - [ePict](https://grafana.com/grafana/plugins/larona-epict-panel/).

### [Singlestat Math](https://grafana.com/grafana/plugins/blackmirror1-singlestat-math-panel/)

Latest Version: 1.1.8 | Signature: Community | Last Updated: 2021

> **Warning:** Lack of recent activity in the [project repository](https://github.com/black-mirror-1/singlestat-math) in the past 5 years suggests project _may_ not be actively maintained.

### [Status By Group Panel](https://grafana.com/grafana/plugins/blackmirror1-statusbygroup-panel/)

Latest Version: 1.1.2 | Signature: Community | Last Updated: 2021

> **Warning:** Lack of recent activity in the [project repository](https://github.com/black-mirror-1/Grafana_Status_panel) in the past 5 years suggests project _may_ not be actively maintained.

### [Datatable Panel](https://grafana.com/grafana/plugins/briangann-datatable-panel/)

Latest Version: 1.0.3 | Signature: Community | Last Updated: 2021

> **Note:** Migration to react is planned - [issue](https://github.com/briangann/grafana-datatable-panel/issues/174).

### [D3 Gauge](https://grafana.com/grafana/plugins/briangann-gauge-panel/)

Latest Version: 0.0.9 | Signature: Community | Last Updated: 2021

> **Note:** Migration to react is a planned [update](https://github.com/briangann/grafana-gauge-panel/issues/740).

### [GeoLoop](https://grafana.com/grafana/plugins/citilogics-geoloop-panel/)

Latest Version: 1.1.2 | Signature: Community | Last Updated: 2021

> **Warning:** Lack of recent activity in the [project repository](https://github.com/CitiLogics/citilogics-geoloop-panel) in the past 2 years suggests project _may_ not be actively maintained.

### [Progress List](https://grafana.com/grafana/plugins/corpglory-progresslist-panel/)

Latest Version: 1.0.6 | Signature: Community | Last Updated: 2021

> **Warning:** Lack of recent activity in the [project repository](https://github.com/CorpGlory/grafana-progress-list) in the past 2 years suggests project _may_ not be actively maintained.

### [Bubble Chart](https://grafana.com/grafana/plugins/digrich-bubblechart-panel/)

Latest Version: 1.2.1 | Signature: Community | Last Updated: 2021

> **Warning:** Lack of recent activity in the [project repository](https://github.com/digrich/bubblechart-panel) in the past 3 years suggests project _may_ not be actively maintained.

### [Blendstat](https://grafana.com/grafana/plugins/farski-blendstat-panel/)

Latest Version: 1.0.3 | Signature: Community | Last Updated: 2021

> **Migration available - potential alternative:** plugin author recommends use of single stat panel and transformations functionality - [source](https://github.com/farski/blendstat-grafana/issues/11#issuecomment-1112158909).

### [WindRose](https://grafana.com/grafana/plugins/fatcloud-windrose-panel/)

Latest Version: 0.7.1 | Signature: Community | Last Updated: 2021

> **Warning:** Lack of recent activity in the [project repository](https://github.com/fatcloud/windrose-panel) in the past 4 years suggests project _may_ not be actively maintained.

### [Statusmap](https://grafana.com/grafana/plugins/flant-statusmap-panel/)

Latest Version: 0.5.1 | Signature: Community | Last Updated: 2022

> **Warning:** Unknown whether migration to react will be undertaken - [migration issue](https://github.com/flant/grafana-statusmap/issues/302).

### [Singlestat](https://grafana.com/grafana/plugins/grafana-singlestat-panel/)

Latest Version: 2.0.0 | Signature: Grafana | Last Updated: 2022

> **Migration available - plugin superseded:** Singlestat plugin was replaced by the [Stat]({{< relref "../../panels-visualizations/visualizations/stat/" >}})panel included in Grafana.

### [Worldmap Panel](https://grafana.com/grafana/plugins/grafana-worldmap-panel/)

Latest Version: 1.0.3 | Signature: Grafana | Last Updated: 2023

> **Migration available - plugin superseded:** Worldmap plugin was replaced by [Geomap]({{< relref "../../panels-visualizations/visualizations/geomap/" >}}) panel included in Grafana.

### [Topology Panel](https://grafana.com/grafana/plugins/gretamosa-topology-panel/)

Latest Version: 1.0.1 | Signature: Community | Last Updated: 2021

> **Warning:** Lack of recent activity in the [project repository](https://github.com/gretamosa/gretamosa-topology-panel) in the past 4 years suggests project _may_ not be actively maintained

### [SVG](https://grafana.com/grafana/plugins/marcuscalidus-svg-panel/)

Latest Version: 0.3.4 | Signature: Community | Last Updated: 2021

> **Warning:** Lack of recent activity in the [project repository](https://github.com/MarcusCalidus/marcuscalidus-svg-panel) in the past year suggests project _may_ not be actively maintained.

> **Migration available - potential alternative:** another plugin exists which provides similar capabilities - [aceiot-svg-panel](https://grafana.com/grafana/plugins/aceiot-svg-panel/)

### [Annunciator](https://grafana.com/grafana/plugins/michaeldmoore-annunciator-panel/)

Latest Version: 1.1.0 | Signature: Community | Last Updated: 2021

> **Warning:** Plugin developer has indicated they will retire the plugin once Angular support is discontinued - [source](https://github.com/michaeldmoore/michaeldmoore-annunciator-panel/issues/24#issuecomment-1479372673).

### [Multistat](https://grafana.com/grafana/plugins/michaeldmoore-multistat-panel/)

Latest Version: 1.7.2 | Signature: Community | Last Updated: 2021

> **Warning:** Plugin developer has indicated they will retire the plugin once Angular support is discontinued - [source](https://github.com/michaeldmoore/michaeldmoore-multistat-panel/issues/71#issuecomment-1479372977).

### [HeatmapEpoch](https://grafana.com/grafana/plugins/mtanda-heatmap-epoch-panel/)

Latest Version: 0.1.8 | Signature: Community | Last Updated: 2021

> **Warning:** Plugin advises caution as not stable; [project repository](https://github.com/mtanda/grafana-heatmap-epoch-panel) has not been updated in 7 years.

> **Migration available - potential alternative:** Other Heatmap panels exist including natively in Grafana - [learn more]({{< relref "../../panels-visualizations/visualizations/heatmap/" >}}).

### [Histogram](https://grafana.com/grafana/plugins/mtanda-histogram-panel/)

Latest Version: 0.1.7 | Signature: Community | Last Updated: 2021

> **Warning:** Lack of recent activity in the [project repository](https://github.com/mtanda/grafana-histogram-panel) in the past 7 years suggests project _may_ not be actively maintained

> **Migration available - potential alternative:** other Histogram panels exist including natively in Grafana - [learn more]({{< relref "../../panels-visualizations/visualizations/histogram/" >}}).

### [Separator](https://grafana.com/grafana/plugins/mxswat-separator-panel/)

Latest Version: 1.0.1 | Signature: Community | Last Updated: 2021

> **Warning:** Lack of recent activity in the [project repository](https://github.com/mxswat/grafana-separator-panel) in the past 5 years suggests project _may_ not be actively maintained

> **Migration available - potential alternative:** the [Text]({{< relref "../../panels-visualizations/visualizations/text/#html" >}}) panel can be used with no data to provide space within dashboards.

### [Discrete](https://grafana.com/grafana/plugins/natel-discrete-panel/)

Latest Version: 0.1.1 | Signature: Community | Last Updated: 2021

> **Warning:** Lack of recent activity in the [project repository](https://github.com/NatelEnergy/grafana-discrete-panel) in the past 3 years suggests project _may_ not be actively maintained

### [Influx Admin](https://grafana.com/grafana/plugins/natel-influx-admin-panel/)

Latest Version: 0.0.6 | Signature: Community | Last Updated: 2021

> **Warning:** Lack of recent activity in the [project repository](https://github.com/NatelEnergy/grafana-influx-admin) in the past 5 years suggests project _may_ not be actively maintained.

### [Plotly](https://grafana.com/grafana/plugins/natel-plotly-panel/)

Latest Version: 0.0.7 | Signature: Community | Last Updated: 2021

> **Warning:** Lack of recent activity in the [project repository](https://github.com/NatelEnergy/grafana-plotly-panel) in the past 2 years suggests project _may_ not be actively maintained.

> **Migration available - potential alternative:** another plugin exists which provides similar capabilities - [nline-plotlyjs-panel/](https://grafana.com/grafana/plugins/nline-plotlyjs-panel/).

### [Cal-HeatMap](https://grafana.com/grafana/plugins/neocat-cal-heatmap-panel/)

Latest Version: 0.0.4 | Signature: Community | Last Updated: 2021

> **Warning:** Plugin advises caution as not stable; [project repository](https://github.com/NeoCat/grafana-cal-heatmap-panel) has not been updated in 7 years.

> **Migration available - potential alternative:** other Heatmap panels exist including natively in Grafana - [learn more]({{< relref "../../panels-visualizations/visualizations/heatmap/" >}}).

### [Annotation Panel](https://grafana.com/grafana/plugins/novalabs-annotations-panel/)

Latest Version: 0.0.2 | Signature: Community | Last Updated: 2021

> **Warning:** Lack of recent activity in the [project repository](https://github.com/novalabs/grafana-annotations-panel) in the past 6 years suggests project _may_ not be actively maintained.

### [Carpet plot](https://grafana.com/grafana/plugins/petrslavotinek-carpetplot-panel/)

Latest Version: 0.1.2 | Signature: Community | Last Updated: 2021

> **Warning:** Lack of recent activity in the [project repository](https://github.com/petrslavotinek/grafana-carpetplot) in the past 6 years suggests project _may_ not be actively maintained.

### [TrackMap](https://grafana.com/grafana/plugins/pr0ps-trackmap-panel/)

Latest Version: 2.1.4 | Signature: Community | Last Updated: 2023

> **Warning:** Unknown whether migration to react will be undertaken - [migration issue](https://github.com/pR0Ps/grafana-trackmap-panel/issues/84).

### [AJAX](https://grafana.com/grafana/plugins/ryantxu-ajax-panel/)

Latest Version: 0.1.0 | Signature: Community | Last Updated: 2021

> **Warning:** Lack of recent activity in the [project repository](https://github.com/ryantxu/ajax-panel) in the past 2 years suggests project _may_ not be actively maintained.

### [Annotation List](https://grafana.com/grafana/plugins/ryantxu-annolist-panel/)

Latest Version: 0.0.2 | Signature: Community | Last Updated: 2021

> **Migration available - plugin superseded:** [Project repository](https://github.com/ryantxu/annotations-panel) for the plugin was archived on July 13th, 2019 in favour of native [annotations]({{< relref "../../panels-visualizations/visualizations/annotations/" >}}).

### [3D Globe Panel](https://grafana.com/grafana/plugins/satellogic-3d-globe-panel/)

Latest Version: 0.1.1 | Signature: Community | Last Updated: 2021

> **Warning:** Lack of recent activity in the [project repository](https://github.com/satellogic/grafana-3d-globe-panel) in the past 5 years suggests project _may_ not be actively maintained.

### [Heatmap](https://grafana.com/grafana/plugins/savantly-heatmap-panel/)

Latest Version: 0.2.1 | Signature: Community | Last Updated: 2021

> **Warning:** Lack of recent activity in the [project repository](https://github.com/savantly-net/grafana-heatmap) in the past 6 years suggests project _may_ not be actively maintained.

> **Migration available - potential alternative:** other Heatmap panels exist including natively in Grafana - [learn more]({{< relref "../../panels-visualizations/visualizations/heatmap/" >}}).

### [SCADAvis Synoptic Panel](https://grafana.com/grafana/plugins/scadavis-synoptic-panel/)

Latest Version: 1.0.5 | Signature: Community | Last Updated: 2021

> **Warning:** Lack of recent activity in the [project repository](https://github.com/riclolsen/scadavis-synoptic-panel) in the past 3 years suggests project _may_ not be actively maintained.

### [TrafficLight](https://grafana.com/grafana/plugins/smartmakers-trafficlight-panel/)

Latest Version: 1.0.1 | Signature: Community | Last Updated: 2021

> **Warning:** Lack of recent activity in the [project repository](https://github.com/smartmakers/grafana-trafficlight) in the past 5 years suggests project _may_ not be actively maintained.

### [Radar Graph](https://grafana.com/grafana/plugins/snuids-radar-panel/)

Latest Version: 1.5.1 | Signature: Community | Last Updated: 2022

> **Warning:** Unknown whether migration to react will be undertaken - [migration issue](https://github.com/snuids/grafana-radar-panel/issues/29).

### [Traffic Lights](https://grafana.com/grafana/plugins/snuids-trafficlights-panel/)

Latest Version: 1.6.0 | Signature: Community | Last Updated: 2023

> **Warning:** Unknown whether migration to react will be undertaken - [migration issue](https://github.com/snuids/trafficlights-panel/issues/44).

### [Status Panel](https://grafana.com/grafana/plugins/vonage-status-panel/)

Latest Version: 1.0.11 | Signature: Community | Last Updated: 2021

> **Warning:** Lack of recent activity in the [project repository](https://github.com/Vonage/Grafana_Status_panel) in the past 3 years suggests project _may_ not be actively maintained.

### [Boom Table](https://grafana.com/grafana/plugins/yesoreyeram-boomtable-panel/)

Latest Version: 1.4.1 | Signature: Community | Last Updated: 2021

> **Warning:** Lack of recent activity in the [project repository](https://github.com/yesoreyeram/yesoreyeram-boomtable-panel) in the past 3 years suggests project _may_ not be actively maintained.

### [Parity Report](https://grafana.com/grafana/plugins/zuburqan-parity-report-panel/)

Latest Version: 1.2.2 | Signature: Community | Last Updated: 2021

> **Warning:** Unknown whether migration to react will be undertaken - [migration issue](https://github.com/zuburqan/grafana-parity-report/issues/17).<|MERGE_RESOLUTION|>--- conflicted
+++ resolved
@@ -75,11 +75,7 @@
 
 ### [AWS IoT TwinMaker App](https://grafana.com/grafana/plugins/grafana-iot-twinmaker-app)
 
-<<<<<<< HEAD
-Latest Version: 1.6.2 | Signature: Commercial | Last Updated: 2023
-=======
 Latest Version: 1.6.2 | Signature: Grafana | Last Updated: 2023
->>>>>>> a6b524fd
 
 > **Note:** Plugin should continue to work even if Angular is disabled, and a full removal of Angular related code is planned.
 
