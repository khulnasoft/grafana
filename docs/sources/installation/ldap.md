---
page_title: LDAP Integration
page_description: LDAP Integrtaion guide for Grafana.
page_keywords: grafana, ldap, configuration, documentation, integration
---

# LDAP Integration

<<<<<<< HEAD
Grafana 2.1 ships with a strong LDAP integration feature. The LDAP integration in Grafana allows your
Grafana users to login with their LDAP credentials.
You can also specify mappings between LDAP group memberships and Grafana Organization user roles.

## Configuration
You turn on LDAP in the [main config file](../configuration/#authldap) as well as specify the path to the LDAP
specific configuration file (default: `/etc/grafana/ldap.toml`).
=======
Grafana 2.1 ships with a strong LDAP integration feature. The LDAP integration in Grafana allows your Grafana users to login with their LDAP credentials. You can also specify mappings between LDAP group memberships and Grafana Organization user roles.

## Configuration
You turn on LDAP in the [main config file](configuration/#authldap) as well as specify the path to the LDAP specific configuration file (default: `/etc/grafana/ldap.toml`).
>>>>>>> 8c05f9cf

### Example config

```toml
# Set to true to log user information returned from LDAP
verbose_logging = false

[[servers]]
# LDAP server host
host = "127.0.0.1"
<<<<<<< HEAD
# Usual port is 389, or, if TLS is supported, 636
=======
# Default port is 389, or 636 if use_ssl = true
>>>>>>> 8c05f9cf
port = 389
# Set to true if LDAP server supports TLS
use_ssl = false
# set to true if you want to skip SSL cert validation
ssl_skip_verify = false

# Search user bind dn
bind_dn = "cn=admin,dc=grafana,dc=org"
# Search user bind password
bind_password = "grafana"

# Search filter, for example "(cn=%s)" or "(sAMAccountName=%s)"
search_filter = "(cn=%s)"
# An array of base dns to search through
search_base_dns = ["dc=grafana,dc=org"]

# Map LDAP user attributes to Grafana user attributes
[servers.attributes]
name = "givenName"
surname = "sn"
username = "cn"
member_of = "memberOf"
email =  "email"

# Map LDAP groups to Grafana org roles
[[servers.group_mappings]]
group_dn = "cn=admins,dc=grafana,dc=org"
org_role = "Admin"
# The Grafana organization database id, optional, if left out, the default org (id 1) will be used
# org_id = 1

[[servers.group_mappings]]
group_dn = "cn=users,dc=grafana,dc=org"
org_role = "Editor"

[[servers.group_mappings]]
# If you want to match all (or no LDAP groups) then you can use wildcard
group_dn = "*"
org_role = "Viewer"
```

## Bind & Bind Password

By default the configuration expects you to specify a bind DN and bind password. This should be a read only user that can perform LDAP searches.
When the user DN is found a second bind is performed with the user provided username & password (in the normal Grafana login form).

```
bind_dn = "cn=admin,dc=grafana,dc=org"
bind_password = "grafana"
```

### Single Bind Example

If you can provide a single bind expression that matches all possible users, you can skip the second bind and bind against the user DN directly.
This allows you to not specify a bind_password in the configuration file.

```
bind_dn = "cn=%s,o=users,dc=grafana,dc=org"
```

<<<<<<< HEAD
In this case you skip providing a `bind_password` and instead provide a `bind_dn` value with a `%s` somewhere. This will be replaced with the username entered in on the Grafana login page.
The search filter and search bases settings are still needed to perform the LDAP search to retreive the other LDAP information (like LDAP groups and email).

## Group Mappings
In `[[servers.group_mappings]]` you can map an LDAP group to a Grafana organization and role. These will be synced every time the user logs in, with LDAP being the authoratative source.
So, if you change a user's role in the Grafana Org. Users page, this change will be reset the next time the user logs in. If you change the LDAP groups of a user, the change will take effect the next time the user logs in.
### Priority between Multiple Mappings
The first group mapping that an LDAP user is matched to will be used for the sync. If you have LDAP users that fit multiple mappings, the topmost mapping in the TOML config will be used.
=======
In this case you skip providing a `bind_password` and instead provide a `bind_dn` value with a `%s` somewhere. This will be replaced with the username
entered in on the Grafana login page. The search filter and search bases settings are still needed to perform the LDAP search to retreive the other LDAP
information (like LDAP groups and email).

## LDAP to Grafana Org Role Sync

In the `[[servers.group_mappings]]` you can map a LDAP group to a grafana organization and role. These will be synced every time the user logs in. So
if you change a users role in the Grafana Org. Users page, this change will be reset the next time the user logs in. Similarly if you
can LDAP groups for a user in LDAP the change will take effect the next time the user logs in to Grafana.
>>>>>>> 8c05f9cf
<|MERGE_RESOLUTION|>--- conflicted
+++ resolved
@@ -6,20 +6,13 @@
 
 # LDAP Integration
 
-<<<<<<< HEAD
 Grafana 2.1 ships with a strong LDAP integration feature. The LDAP integration in Grafana allows your
-Grafana users to login with their LDAP credentials.
-You can also specify mappings between LDAP group memberships and Grafana Organization user roles.
+Grafana users to login with their LDAP credentials. You can also specify mappings between LDAP
+group memberships and Grafana Organization user roles.
 
 ## Configuration
 You turn on LDAP in the [main config file](../configuration/#authldap) as well as specify the path to the LDAP
 specific configuration file (default: `/etc/grafana/ldap.toml`).
-=======
-Grafana 2.1 ships with a strong LDAP integration feature. The LDAP integration in Grafana allows your Grafana users to login with their LDAP credentials. You can also specify mappings between LDAP group memberships and Grafana Organization user roles.
-
-## Configuration
-You turn on LDAP in the [main config file](configuration/#authldap) as well as specify the path to the LDAP specific configuration file (default: `/etc/grafana/ldap.toml`).
->>>>>>> 8c05f9cf
 
 ### Example config
 
@@ -30,11 +23,7 @@
 [[servers]]
 # LDAP server host
 host = "127.0.0.1"
-<<<<<<< HEAD
 # Usual port is 389, or, if TLS is supported, 636
-=======
-# Default port is 389, or 636 if use_ssl = true
->>>>>>> 8c05f9cf
 port = 389
 # Set to true if LDAP server supports TLS
 use_ssl = false
@@ -95,23 +84,19 @@
 bind_dn = "cn=%s,o=users,dc=grafana,dc=org"
 ```
 
-<<<<<<< HEAD
 In this case you skip providing a `bind_password` and instead provide a `bind_dn` value with a `%s` somewhere. This will be replaced with the username entered in on the Grafana login page.
 The search filter and search bases settings are still needed to perform the LDAP search to retreive the other LDAP information (like LDAP groups and email).
+
+## LDAP to Grafana Org Role Sync
 
 ## Group Mappings
 In `[[servers.group_mappings]]` you can map an LDAP group to a Grafana organization and role. These will be synced every time the user logs in, with LDAP being the authoratative source.
 So, if you change a user's role in the Grafana Org. Users page, this change will be reset the next time the user logs in. If you change the LDAP groups of a user, the change will take effect the next time the user logs in.
+
 ### Priority between Multiple Mappings
 The first group mapping that an LDAP user is matched to will be used for the sync. If you have LDAP users that fit multiple mappings, the topmost mapping in the TOML config will be used.
-=======
-In this case you skip providing a `bind_password` and instead provide a `bind_dn` value with a `%s` somewhere. This will be replaced with the username
-entered in on the Grafana login page. The search filter and search bases settings are still needed to perform the LDAP search to retreive the other LDAP
-information (like LDAP groups and email).
 
-## LDAP to Grafana Org Role Sync
-
+## Ldap to Grafana Org Role Sync
 In the `[[servers.group_mappings]]` you can map a LDAP group to a grafana organization and role. These will be synced every time the user logs in. So
 if you change a users role in the Grafana Org. Users page, this change will be reset the next time the user logs in. Similarly if you
 can LDAP groups for a user in LDAP the change will take effect the next time the user logs in to Grafana.
->>>>>>> 8c05f9cf
