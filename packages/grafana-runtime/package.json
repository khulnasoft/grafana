{
  "author": "Grafana Labs",
  "license": "Apache-2.0",
  "name": "@grafana/runtime",
  "version": "11.4.0-pre",
  "description": "Grafana Runtime Library",
  "keywords": [
    "grafana",
    "typescript"
  ],
  "sideEffects": false,
  "repository": {
    "type": "git",
    "url": "http://github.com/grafana/grafana.git",
    "directory": "packages/grafana-runtime"
  },
  "main": "src/index.ts",
  "types": "src/index.ts",
  "publishConfig": {
    "main": "dist/index.js",
    "module": "dist/esm/index.js",
    "types": "dist/index.d.ts",
    "access": "public"
  },
  "files": [
    "dist",
    "./README.md",
    "./CHANGELOG.md",
    "LICENSE_APACHE2"
  ],
  "scripts": {
    "build": "tsc -p ./tsconfig.build.json && rollup -c rollup.config.ts --configPlugin esbuild",
    "bundle": "rollup -c rollup.config.ts --configPlugin esbuild",
    "clean": "rimraf ./dist ./compiled ./package.tgz",
    "typecheck": "tsc --emitDeclarationOnly false --noEmit",
    "prepack": "cp package.json package.json.bak && node ../../scripts/prepare-packagejson.js",
    "postpack": "mv package.json.bak package.json"
  },
  "dependencies": {
    "@grafana/data": "11.4.0-pre",
    "@grafana/e2e-selectors": "11.4.0-pre",
    "@grafana/faro-web-sdk": "^1.3.6",
    "@grafana/schema": "11.4.0-pre",
    "@grafana/ui": "11.4.0-pre",
    "history": "5.3.0",
    "lodash": "4.17.21",
    "react-use": "17.5.1",
    "rxjs": "7.8.1",
    "tslib": "2.7.0"
  },
  "devDependencies": {
    "@grafana/tsconfig": "^2.0.0",
    "@rollup/plugin-node-resolve": "15.3.0",
    "@rollup/plugin-terser": "0.4.4",
    "@testing-library/dom": "10.4.0",
    "@testing-library/react": "16.0.1",
    "@testing-library/user-event": "14.5.2",
    "@types/angular": "1.8.9",
<<<<<<< HEAD
    "@types/jest": "29.5.13",
=======
    "@types/history": "4.7.11",
    "@types/jest": "29.5.14",
>>>>>>> 08803297
    "@types/lodash": "4.17.12",
    "@types/react": "18.3.3",
    "@types/react-dom": "18.2.25",
    "@types/systemjs": "6.15.1",
    "esbuild": "0.24.0",
    "lodash": "4.17.21",
    "react": "18.2.0",
    "react-dom": "18.2.0",
    "rimraf": "6.0.1",
    "rollup": "^4.22.4",
    "rollup-plugin-dts": "^6.1.1",
    "rollup-plugin-esbuild": "6.1.1",
    "rollup-plugin-node-externals": "^7.1.3",
    "rollup-plugin-sourcemaps": "0.6.3",
    "typescript": "5.5.4"
  },
  "peerDependencies": {
    "react": "^18.0.0",
    "react-dom": "^18.0.0"
  }
}<|MERGE_RESOLUTION|>--- conflicted
+++ resolved
@@ -56,12 +56,7 @@
     "@testing-library/react": "16.0.1",
     "@testing-library/user-event": "14.5.2",
     "@types/angular": "1.8.9",
-<<<<<<< HEAD
-    "@types/jest": "29.5.13",
-=======
-    "@types/history": "4.7.11",
     "@types/jest": "29.5.14",
->>>>>>> 08803297
     "@types/lodash": "4.17.12",
     "@types/react": "18.3.3",
     "@types/react-dom": "18.2.25",
