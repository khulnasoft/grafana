--- conflicted
+++ resolved
@@ -14,12 +14,8 @@
 } from '@grafana/data';
 import * as schema from '@grafana/schema';
 
-<<<<<<< HEAD
+import { TableCellInspectorMode } from './TableCellInspector';
 import { TableStyles } from './TableRT/styles';
-=======
-import { TableCellInspectorMode } from './TableCellInspector';
-import { TableStyles } from './styles';
->>>>>>> 55aaf4aa
 
 export {
   type FieldTextAlignment,
