--- conflicted
+++ resolved
@@ -24,21 +24,6 @@
 type Story = StoryObj<typeof MultiCombobox>;
 
 export const Basic: Story = {
-<<<<<<< HEAD
-  args: {
-    options: [
-      { label: 'Option 1', value: 'option1' },
-      { label: 'Option 2', value: 'option2' },
-      { label: 'Option 3', value: 'option3' },
-      { label: 'Option 4', value: 'option4' },
-      { label: 'Option 5', value: 'option5' },
-      { label: 'Option 6', value: 'option6' },
-      { label: 'Option 7', value: 'option7' },
-      { label: 'Option 8', value: 'option8' },
-      { label: 'Option 9', value: 'option9' },
-    ],
-    placeholder: 'Select multiple options...',
-=======
   args: commonArgs,
   render: (args) => {
     const [{ value }, setArgs] = useArgs();
@@ -53,6 +38,5 @@
         }}
       />
     );
->>>>>>> 66c0322e
   },
 };