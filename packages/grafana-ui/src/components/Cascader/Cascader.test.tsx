import { act, render, screen } from '@testing-library/react';
import userEvent from '@testing-library/user-event';
import { useState } from 'react';

import { Field } from '../Forms/Field';

import { Cascader, CascaderOption, CascaderProps } from './Cascader';

const options = [
  {
    label: 'First',
    value: '1',
    items: [
      {
        label: 'Second',
        value: '2',
      },
      {
        label: 'Third',
        value: '3',
      },
      {
        label: 'Fourth',
        value: '4',
      },
    ],
  },
  {
    label: 'FirstFirst',
    value: '5',
  },
];

const CascaderWithOptionsStateUpdate = (props: Omit<CascaderProps, 'options' | 'theme'>) => {
<<<<<<< HEAD
  const [updatedOptions, setOptions] = React.useState<CascaderOption[]>([
=======
  const [updatedOptions, setOptions] = useState<CascaderOption[]>([
>>>>>>> 3ede2dba
    {
      label: 'Initial state option',
      value: 'initial',
    },
  ]);

  setTimeout(() => setOptions(options), 1000);

  return <Cascader options={updatedOptions} {...props} />;
};

describe('Cascader', () => {
  const placeholder = 'cascader-placeholder';

  describe('options from state change', () => {
    let user: ReturnType<typeof userEvent.setup>;

    beforeEach(() => {
      jest.useFakeTimers();
      // Need to use delay: null here to work with fakeTimers
      // see https://github.com/testing-library/user-event/issues/833
      user = userEvent.setup({ delay: null });
    });

    afterEach(() => {
      jest.useRealTimers();
    });

    it('displays updated options', async () => {
      render(<CascaderWithOptionsStateUpdate placeholder={placeholder} onSelect={jest.fn()} />);

      await user.click(screen.getByPlaceholderText(placeholder));

      expect(screen.getByText('Initial state option')).toBeInTheDocument();
      expect(screen.queryByText('First')).not.toBeInTheDocument();

      act(() => {
        jest.runAllTimers();
      });

      await user.click(screen.getByPlaceholderText(placeholder));

      expect(screen.queryByText('Initial state option')).not.toBeInTheDocument();
      expect(screen.getByText('First')).toBeInTheDocument();
    });

    it('filters updated results when searching', async () => {
      render(<CascaderWithOptionsStateUpdate placeholder={placeholder} onSelect={jest.fn()} />);

      act(() => {
        jest.runAllTimers();
      });

      await user.type(screen.getByPlaceholderText(placeholder), 'Third');
      expect(screen.queryByText('Second')).not.toBeInTheDocument();
      expect(screen.getByText('First / Third')).toBeInTheDocument();
    });
  });

  it('filters results when searching', async () => {
    render(<Cascader placeholder={placeholder} options={options} onSelect={jest.fn()} />);

    await userEvent.type(screen.getByPlaceholderText(placeholder), 'Third');

    expect(screen.queryByText('Second')).not.toBeInTheDocument();
    expect(screen.getByText('First / Third')).toBeInTheDocument();
  });

  it('displays selected value with all levels when displayAllSelectedLevels is true and selecting a value from the search', async () => {
    render(
      <Cascader displayAllSelectedLevels={true} placeholder={placeholder} options={options} onSelect={jest.fn()} />
    );

    await userEvent.type(screen.getByPlaceholderText(placeholder), 'Third');
    await userEvent.click(screen.getByText('First / Third'));

    expect(screen.getByDisplayValue('First / Third')).toBeInTheDocument();
  });

  it('displays all levels selected with default separator when displayAllSelectedLevels is true', async () => {
    render(
      <Cascader displayAllSelectedLevels={true} placeholder={placeholder} options={options} onSelect={() => {}} />
    );

    expect(screen.queryByDisplayValue('First/Second')).not.toBeInTheDocument();

    await userEvent.click(screen.getByPlaceholderText(placeholder));
    await userEvent.click(screen.getByText('First'));
    await userEvent.click(screen.getByText('Second'));

    expect(screen.getByDisplayValue('First / Second')).toBeInTheDocument();
  });

  it('displays all levels selected with separator passed in when displayAllSelectedLevels is true', async () => {
    const separator = ',';

    render(
      <Cascader
        displayAllSelectedLevels={true}
        separator={separator}
        placeholder={placeholder}
        options={options}
        onSelect={() => {}}
      />
    );

    expect(screen.queryByDisplayValue('First/Second')).not.toBeInTheDocument();

    await userEvent.click(screen.getByPlaceholderText(placeholder));
    await userEvent.click(screen.getByText('First'));
    await userEvent.click(screen.getByText('Second'));

    expect(screen.getByDisplayValue(`First${separator}Second`)).toBeInTheDocument();
  });

  it('displays last level selected when displayAllSelectedLevels is false', async () => {
    render(
      <Cascader displayAllSelectedLevels={false} placeholder={placeholder} options={options} onSelect={jest.fn()} />
    );

    await userEvent.click(screen.getByPlaceholderText(placeholder));
    await userEvent.click(screen.getByText('First'));
    await userEvent.click(screen.getByText('Second'));

    expect(screen.getByDisplayValue('Second')).toBeInTheDocument();
  });

  it('displays last level selected when displayAllSelectedLevels is not passed in', async () => {
    render(<Cascader placeholder={placeholder} options={options} onSelect={jest.fn()} />);

    await userEvent.click(screen.getByPlaceholderText(placeholder));
    await userEvent.click(screen.getByText('First'));
    await userEvent.click(screen.getByText('Second'));

    expect(screen.getByDisplayValue('Second')).toBeInTheDocument();
  });

  it('should be properly associated with the Field label', () => {
    render(
      <Field label={'Cascader label'}>
        <Cascader options={options} onSelect={jest.fn()} id={'cascader'} />
      </Field>
    );

    expect(screen.getByRole('textbox', { name: 'Cascader label' })).toBeInTheDocument();
  });
});<|MERGE_RESOLUTION|>--- conflicted
+++ resolved
@@ -32,11 +32,7 @@
 ];
 
 const CascaderWithOptionsStateUpdate = (props: Omit<CascaderProps, 'options' | 'theme'>) => {
-<<<<<<< HEAD
-  const [updatedOptions, setOptions] = React.useState<CascaderOption[]>([
-=======
   const [updatedOptions, setOptions] = useState<CascaderOption[]>([
->>>>>>> 3ede2dba
     {
       label: 'Initial state option',
       value: 'initial',
