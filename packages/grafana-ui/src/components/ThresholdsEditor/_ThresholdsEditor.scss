.thresholds {
  margin-bottom: 20px;
}

.thresholds-row {
  display: flex;
  flex-direction: row;
  height: 62px;
}

.thresholds-row:first-child > .thresholds-row-color-indicator {
  border-top-left-radius: $border-radius;
  border-top-right-radius: $border-radius;
  overflow: hidden;
}

.thresholds-row:last-child > .thresholds-row-color-indicator {
  border-bottom-left-radius: $border-radius;
  border-bottom-right-radius: $border-radius;
  overflow: hidden;
}

.thresholds-row-add-button {
<<<<<<< HEAD
  @include buttonBackground($btn-success-bg, $btn-success-bg-hl);
=======
  @include buttonBackground($btn-success-bg, $btn-success-bg-hl, #fff);
>>>>>>> f0565684

  align-self: center;
  margin-right: 5px;
  height: 24px;
  width: 24px;
  border-radius: 50%;
  display: flex;
  align-items: center;
  justify-content: center;
  cursor: pointer;

  &:hover {
    color: $white;
  }
}

.thresholds-row-color-indicator {
  width: 10px;
}

.thresholds-row-input {
  margin-top: 49px;
  margin-left: 2px;
}

.thresholds-row-input-inner {
  display: flex;
  justify-content: center;
  flex-direction: row;
}

.thresholds-row-input-inner > *:last-child {
  border-top-right-radius: $border-radius;
  border-bottom-right-radius: $border-radius;
}

.thresholds-row-input-inner-arrow {
  align-self: center;
  width: 0;
  height: 0;
  border-top: 6px solid transparent;
  border-bottom: 6px solid transparent;
  border-right: 6px solid $input-label-border-color;
}

.thresholds-row-input-inner-value > input {
  height: $gf-form-input-height;
  padding: $input-padding-y $input-padding-x;
  width: 150px;
  border-top: 1px solid $input-label-border-color;
  border-bottom: 1px solid $input-label-border-color;
}

.thresholds-row-input-inner-color {
  width: 42px;
  display: flex;
  align-items: center;
  justify-content: center;
  background-color: $input-bg;
  border: 1px solid $input-label-border-color;
}

.thresholds-row-input-inner-color-colorpicker {
  border-radius: 10px;
  overflow: hidden;
  display: flex;
  align-items: center;
  box-shadow: 0 1px 4px rgba(0, 0, 0, 0.25);
}

.thresholds-row-input-inner-remove {
  display: flex;
  align-items: center;
  justify-content: center;
  height: $gf-form-input-height;
  padding: $input-padding-y $input-padding-x;
  width: 42px;
  background-color: $input-label-bg;
  border: 1px solid $input-label-border-color;
  cursor: pointer;
}<|MERGE_RESOLUTION|>--- conflicted
+++ resolved
@@ -21,11 +21,7 @@
 }
 
 .thresholds-row-add-button {
-<<<<<<< HEAD
-  @include buttonBackground($btn-success-bg, $btn-success-bg-hl);
-=======
   @include buttonBackground($btn-success-bg, $btn-success-bg-hl, #fff);
->>>>>>> f0565684
 
   align-self: center;
   margin-right: 5px;
