{
  "author": "Grafana Labs",
  "license": "AGPL-3.0-only",
  "private": true,
  "name": "grafana",
  "version": "11.3.0-pre",
  "repository": "github:grafana/grafana",
  "scripts": {
    "build": "NODE_ENV=production nx exec --verbose -- webpack --config scripts/webpack/webpack.prod.js",
    "build:nominify": "yarn run build -- --env noMinify=1",
    "dev": "NODE_ENV=dev nx exec -- webpack --config scripts/webpack/webpack.dev.js",
    "e2e": "./e2e/start-and-run-suite",
    "e2e:scenes": "./e2e/start-and-run-suite scenes",
    "e2e:debug": "./e2e/start-and-run-suite debug",
    "e2e:dev": "./e2e/start-and-run-suite dev",
    "e2e:benchmark:live": "./e2e/start-and-run-suite benchmark live",
    "e2e:enterprise": "./e2e/start-and-run-suite enterprise",
    "e2e:enterprise:dev": "./e2e/start-and-run-suite enterprise dev",
    "e2e:enterprise:debug": "./e2e/start-and-run-suite enterprise debug",
    "e2e:playwright": "yarn playwright test",
    "e2e:playwright:server": "yarn e2e:plugin:build && ./e2e/plugin-e2e/start-and-run-suite",
    "e2e:storybook": "PORT=9001 ./e2e/run-suite storybook true",
    "e2e:plugin:build": "nx run-many -t build --projects='@test-plugins/*'",
    "e2e:plugin:build:dev": "nx run-many -t dev --projects='@test-plugins/*' --maxParallel=100",
    "test": "jest --notify --watch",
    "test:coverage": "jest --coverage",
    "test:coverage:changes": "jest --coverage --changedSince=origin/main",
    "test:accessibility-report": "./scripts/generate-a11y-report.sh",
    "lint": "yarn run lint:ts && yarn run lint:sass",
    "lint:ts": "eslint . --ext .js,.tsx,.ts --cache",
    "lint:sass": "yarn stylelint '{public/sass,packages}/**/*.scss' --cache",
    "test:ci": "mkdir -p reports/junit && JEST_JUNIT_OUTPUT_DIR=reports/junit jest --ci --reporters=default --reporters=jest-junit -w ${TEST_MAX_WORKERS:-100%}",
    "lint:fix": "yarn lint:ts --fix",
    "packages:build": "nx run-many -t build --projects='@grafana/*'",
    "packages:clean": "rimraf ./npm-artifacts && lerna run clean --parallel",
    "packages:prepare": "lerna version --no-push --no-git-tag-version --force-publish --exact",
    "packages:pack": "mkdir -p ./npm-artifacts && lerna exec --no-private -- yarn pack --out \"../../npm-artifacts/%s-%v.tgz\"",
    "packages:typecheck": "nx run-many -t typecheck --projects='@grafana/*'",
    "prettier:check": "prettier --check --list-different=false --log-level=warn \"**/*.{ts,tsx,scss,md,mdx,json}\"",
    "prettier:checkDocs": "prettier --check --list-different=false --log-level=warn \"docs/**/*.md\" \"*.md\" \"packages/**/*.{ts,tsx,scss,md,mdx,json}\"",
    "prettier:write": "prettier --list-different \"**/*.{js,ts,tsx,scss,md,mdx,json}\" --write",
    "start": "NODE_ENV=dev nx exec -- webpack --config scripts/webpack/webpack.dev.js --watch",
    "start:noTsCheck": "yarn start -- --env noTsCheck=1",
    "start:noLint": "yarn start -- --env noTsCheck=1 --env noLint=1",
    "stats": "webpack --mode production --config scripts/webpack/webpack.prod.js --profile --json > compilation-stats.json",
    "storybook": "yarn workspace @grafana/ui storybook --ci",
    "storybook:build": "yarn workspace @grafana/ui storybook:build",
    "themes-generate": "esbuild --target=es6 ./scripts/cli/generateSassVariableFiles.ts --bundle --platform=node --tsconfig=./scripts/cli/tsconfig.json | node",
    "themes:usage": "eslint . --ext .tsx,.ts --ignore-pattern '*.test.ts*' --ignore-pattern '*.spec.ts*' --cache --rule '{ @grafana/theme-token-usage: \"error\" }'",
    "typecheck": "tsc --noEmit && yarn run packages:typecheck",
    "plugins:build-bundled": "find plugins-bundled -name package.json -not -path '*/node_modules/*' -execdir yarn build \\;",
    "watch": "yarn start -d watch,start core:start --watchTheme",
    "ci:test-frontend": "yarn run test:ci",
    "i18n:stats": "node ./scripts/cli/reportI18nStats.mjs",
    "betterer": "betterer",
    "betterer:json": "ts-node --transpile-only --project ./scripts/cli/tsconfig.json ./scripts/cli/bettererResultsToJson.ts",
    "betterer:merge": "betterer merge",
    "betterer:stats": "ts-node --transpile-only --project ./scripts/cli/tsconfig.json ./scripts/cli/reportBettererStats.ts",
    "betterer:issues": "ts-node --transpile-only --project ./scripts/cli/tsconfig.json ./scripts/cli/generateBettererIssues.ts",
    "generate-icons-bundle-cache-file": "node ./scripts/generate-icon-bundle.js",
    "plugin:build": "nx run-many -t build --projects='@grafana-plugins/*'",
    "plugin:build:commit": "nx run-many -t build:commit --projects='@grafana-plugins/*'",
    "plugin:build:dev": "nx run-many -t dev --projects='@grafana-plugins/*' --maxParallel=100",
    "generate-icons": "yarn workspace @grafana/saga-icons generate",
    "generate-apis": "rtk-query-codegen-openapi ./scripts/generate-rtk-apis.ts"
  },
  "grafana": {
    "whatsNewUrl": "https://grafana.com/docs/grafana/next/whatsnew/whats-new-in-v11-0/",
    "releaseNotesUrl": "https://grafana.com/docs/grafana/next/release-notes/"
  },
  "devDependencies": {
    "@babel/core": "7.25.7",
    "@babel/preset-env": "7.25.7",
    "@babel/runtime": "7.25.7",
    "@betterer/betterer": "5.4.0",
    "@betterer/cli": "5.4.0",
    "@betterer/eslint": "5.4.0",
    "@cypress/webpack-preprocessor": "6.0.2",
    "@emotion/eslint-plugin": "11.12.0",
    "@grafana/eslint-config": "7.0.0",
    "@grafana/eslint-plugin": "link:./packages/grafana-eslint-rules",
    "@grafana/plugin-e2e": "^1.8.3",
    "@grafana/tsconfig": "^2.0.0",
    "@manypkg/get-packages": "^2.2.0",
    "@playwright/test": "1.47.2",
    "@pmmmwh/react-refresh-webpack-plugin": "0.5.15",
    "@react-types/button": "3.9.6",
    "@react-types/menu": "3.9.12",
    "@react-types/overlays": "3.8.9",
    "@react-types/shared": "3.24.1",
    "@rtk-query/codegen-openapi": "^1.2.0",
    "@rtsao/plugin-proposal-class-properties": "7.0.1-patch.1",
    "@swc/core": "1.4.2",
    "@swc/helpers": "0.5.13",
    "@testing-library/dom": "10.0.0",
    "@testing-library/jest-dom": "6.4.2",
    "@testing-library/react": "15.0.2",
    "@testing-library/user-event": "14.5.2",
    "@types/angular": "1.8.9",
    "@types/angular-route": "1.7.6",
    "@types/babel__core": "^7",
    "@types/babel__preset-env": "^7",
    "@types/chance": "^1.1.3",
    "@types/common-tags": "^1.8.0",
    "@types/d3": "7.4.3",
    "@types/d3-force": "^3.0.0",
    "@types/d3-scale-chromatic": "3.0.3",
    "@types/debounce-promise": "3.1.9",
    "@types/diff": "^5",
    "@types/eslint": "8.56.10",
    "@types/eslint-scope": "^3.7.7",
    "@types/file-saver": "2.0.7",
    "@types/glob": "^8.0.0",
    "@types/google.analytics": "^0.0.46",
    "@types/gtag.js": "^0.0.20",
    "@types/history": "4.7.11",
    "@types/ini": "^4",
    "@types/jest": "29.5.13",
    "@types/jquery": "3.5.31",
    "@types/js-yaml": "^4.0.5",
    "@types/jsurl": "^1.2.28",
    "@types/lodash": "4.17.9",
    "@types/logfmt": "^1.2.3",
    "@types/lucene": "^2",
    "@types/node": "20.16.9",
    "@types/node-forge": "^1",
    "@types/ol-ext": "npm:@siedlerchr/types-ol-ext@3.2.4",
    "@types/pluralize": "^0.0.33",
    "@types/prismjs": "1.26.4",
    "@types/react": "18.3.3",
    "@types/react-dom": "18.2.25",
    "@types/react-grid-layout": "1.3.5",
    "@types/react-highlight-words": "0.20.0",
    "@types/react-resizable": "3.0.8",
    "@types/react-router": "5.1.20",
    "@types/react-router-dom": "5.3.3",
    "@types/react-table": "7.7.20",
    "@types/react-test-renderer": "18.3.0",
    "@types/react-transition-group": "4.4.11",
    "@types/react-virtualized-auto-sizer": "1.0.4",
    "@types/react-window": "1.8.8",
    "@types/react-window-infinite-loader": "^1",
    "@types/redux-mock-store": "1.0.6",
    "@types/semver": "7.5.8",
    "@types/slate": "0.47.11",
    "@types/slate-plain-serializer": "0.7.5",
    "@types/slate-react": "0.22.9",
    "@types/swagger-ui-react": "4.18.3",
    "@types/systemjs": "6.15.1",
    "@types/testing-library__jest-dom": "5.14.9",
    "@types/tinycolor2": "1.4.6",
    "@types/uuid": "9.0.8",
    "@types/webpack-assets-manifest": "^5",
    "@types/webpack-env": "^1.18.4",
    "@types/yargs": "17.0.33",
    "@typescript-eslint/eslint-plugin": "6.21.0",
    "@typescript-eslint/parser": "6.21.0",
    "autoprefixer": "10.4.20",
    "babel-loader": "9.2.1",
    "blob-polyfill": "9.0.20240710",
    "browserslist": "^4.21.4",
    "chance": "^1.0.10",
    "chrome-remote-interface": "0.33.2",
    "codeowners": "^5.1.1",
    "copy-webpack-plugin": "12.0.2",
    "core-js": "3.38.1",
    "css-loader": "7.1.2",
    "css-minimizer-webpack-plugin": "6.0.0",
    "cypress": "13.10.0",
    "cypress-file-upload": "5.0.8",
    "cypress-recurse": "^1.35.3",
    "esbuild": "0.24.0",
    "esbuild-loader": "4.2.2",
    "esbuild-plugin-browserslist": "^0.14.0",
    "eslint": "8.57.0",
    "eslint-config-prettier": "9.1.0",
    "eslint-plugin-import": "^2.26.0",
    "eslint-plugin-jest": "28.8.3",
    "eslint-plugin-jest-dom": "^5.4.0",
    "eslint-plugin-jsdoc": "48.11.0",
    "eslint-plugin-jsx-a11y": "6.10.0",
    "eslint-plugin-lodash": "7.4.0",
    "eslint-plugin-no-barrel-files": "^1.1.0",
    "eslint-plugin-react": "7.37.0",
    "eslint-plugin-react-hooks": "4.6.0",
    "eslint-plugin-testing-library": "^6.2.2",
    "eslint-scope": "^8.0.0",
    "eslint-webpack-plugin": "4.2.0",
    "expose-loader": "5.0.0",
    "fork-ts-checker-webpack-plugin": "9.0.2",
    "glob": "11.0.0",
    "html-loader": "5.1.0",
    "html-webpack-plugin": "5.6.0",
    "http-server": "14.1.1",
    "i18next-parser": "9.0.2",
    "ini": "^4.1.3",
    "jest": "29.7.0",
    "jest-canvas-mock": "2.5.2",
    "jest-date-mock": "1.0.10",
    "jest-environment-jsdom": "29.7.0",
    "jest-fail-on-console": "3.3.0",
    "jest-junit": "16.0.0",
    "jest-matcher-utils": "29.7.0",
    "jest-watch-typeahead": "^2.2.2",
    "knip": "^5.10.0",
    "lerna": "8.1.8",
    "mini-css-extract-plugin": "2.9.1",
    "msw": "2.4.9",
    "mutationobserver-shim": "0.3.7",
    "ngtemplate-loader": "2.1.0",
    "node-notifier": "10.0.1",
    "nx": "19.8.2",
    "postcss": "8.4.47",
    "postcss-loader": "8.1.1",
    "postcss-reporter": "7.1.0",
    "postcss-scss": "4.0.9",
    "prettier": "3.3.3",
    "pseudoizer": "^0.1.0",
    "react-refresh": "0.14.0",
    "react-select-event": "5.5.1",
    "react-test-renderer": "18.2.0",
    "redux-mock-store": "1.5.4",
    "rimraf": "6.0.1",
    "rudder-sdk-js": "2.48.18",
    "sass": "1.79.3",
    "sass-loader": "16.0.2",
    "smtp-tester": "^2.1.0",
    "style-loader": "4.0.0",
    "stylelint": "16.9.0",
    "stylelint-config-sass-guidelines": "11.1.0",
    "terser-webpack-plugin": "5.3.10",
    "testing-library-selector": "0.3.1",
    "tracelib": "1.0.1",
    "ts-jest": "29.2.5",
    "ts-node": "10.9.2",
    "typescript": "5.5.4",
    "webpack": "5.95.0",
    "webpack-assets-manifest": "^5.1.0",
    "webpack-bundle-analyzer": "4.10.2",
    "webpack-cli": "5.1.4",
    "webpack-dev-server": "5.1.0",
    "webpack-manifest-plugin": "5.0.0",
    "webpack-merge": "5.10.0",
    "webpackbar": "^6.0.0",
    "yaml": "^2.0.0",
    "yargs": "^17.5.1"
  },
  "dependencies": {
    "@emotion/css": "11.13.4",
    "@emotion/react": "11.13.3",
    "@fingerprintjs/fingerprintjs": "^3.4.2",
    "@floating-ui/react": "0.26.24",
    "@formatjs/intl-durationformat": "^0.2.4",
    "@glideapps/glide-data-grid": "^6.0.0",
    "@grafana/aws-sdk": "0.4.2",
    "@grafana/azure-sdk": "0.0.3",
    "@grafana/data": "workspace:*",
    "@grafana/e2e-selectors": "workspace:*",
    "@grafana/experimental": "2.1.1",
    "@grafana/faro-core": "^1.3.6",
    "@grafana/faro-web-sdk": "^1.3.6",
    "@grafana/faro-web-tracing": "^1.8.2",
    "@grafana/flamegraph": "workspace:*",
    "@grafana/google-sdk": "0.1.2",
    "@grafana/lezer-logql": "0.2.6",
    "@grafana/monaco-logql": "^0.0.7",
    "@grafana/o11y-ds-frontend": "workspace:*",
    "@grafana/prometheus": "workspace:*",
    "@grafana/runtime": "workspace:*",
    "@grafana/saga-icons": "workspace:*",
<<<<<<< HEAD
    "@grafana/scenes": "5.16.3",
    "@grafana/scenes-react": "5.16.3",
=======
    "@grafana/scenes": "5.18.0",
>>>>>>> 3bda6c2c
    "@grafana/schema": "workspace:*",
    "@grafana/sql": "workspace:*",
    "@grafana/ui": "workspace:*",
    "@hello-pangea/dnd": "16.6.0",
    "@kusto/monaco-kusto": "^10.0.0",
    "@leeoniya/ufuzzy": "1.0.14",
    "@lezer/common": "1.2.2",
    "@lezer/highlight": "1.2.1",
    "@lezer/lr": "1.3.3",
    "@locker/near-membrane-dom": "0.13.6",
    "@locker/near-membrane-shared": "0.13.6",
    "@locker/near-membrane-shared-dom": "0.13.6",
    "@msagl/core": "^1.1.19",
    "@msagl/parser": "^1.1.19",
    "@opentelemetry/api": "1.9.0",
    "@opentelemetry/exporter-collector": "0.25.0",
    "@opentelemetry/semantic-conventions": "1.27.0",
    "@popperjs/core": "2.11.8",
    "@react-aria/dialog": "3.5.18",
    "@react-aria/focus": "3.18.3",
    "@react-aria/overlays": "3.23.3",
    "@react-aria/utils": "3.25.3",
    "@react-awesome-query-builder/ui": "6.6.3",
    "@reduxjs/toolkit": "2.2.7",
    "@testing-library/react-hooks": "^8.0.1",
    "@visx/event": "3.3.0",
    "@visx/gradient": "3.3.0",
    "@visx/group": "3.3.0",
    "@visx/shape": "3.5.0",
    "@visx/tooltip": "3.3.0",
    "@welldone-software/why-did-you-render": "8.0.3",
    "angular": "1.8.3",
    "angular-bindonce": "0.3.1",
    "angular-route": "1.8.3",
    "angular-sanitize": "1.8.3",
    "ansicolor": "1.1.100",
    "baron": "3.0.3",
    "brace": "0.11.1",
    "centrifuge": "5.2.2",
    "classnames": "2.5.1",
    "combokeys": "^3.0.0",
    "comlink": "4.4.1",
    "common-tags": "1.8.2",
    "d3": "7.9.0",
    "d3-force": "3.0.0",
    "d3-scale-chromatic": "3.1.0",
    "dangerously-set-html-content": "1.1.0",
    "date-fns": "3.6.0",
    "debounce-promise": "3.1.2",
    "diff": "^5.1.0",
    "fast-deep-equal": "^3.1.3",
    "fast-json-patch": "3.1.1",
    "file-saver": "2.0.5",
    "history": "4.10.1",
    "i18next": "^23.0.0",
    "i18next-browser-languagedetector": "^7.0.2",
    "immer": "10.1.1",
    "immutable": "4.3.7",
    "jquery": "3.7.1",
    "js-yaml": "^4.1.0",
    "json-markup": "^1.1.0",
    "json-source-map": "0.6.1",
    "jsurl": "^0.1.5",
    "kbar": "0.1.0-beta.45",
    "leven": "^4.0.0",
    "lodash": "4.17.21",
    "logfmt": "^1.3.2",
    "lru-cache": "10.2.2",
    "lru-memoize": "^1.1.0",
    "lucene": "^2.1.1",
    "marked": "12.0.2",
    "memoize-one": "6.0.0",
    "micro-memoize": "^4.1.2",
    "ml-regression-polynomial": "^3.0.0",
    "ml-regression-simple-linear": "^3.0.0",
    "moment": "2.30.1",
    "moment-timezone": "0.5.45",
    "monaco-editor": "0.34.1",
    "moveable": "0.53.0",
    "nanoid": "^5.0.4",
    "node-forge": "^1.3.1",
    "ol": "7.4.0",
    "ol-ext": "4.0.23",
    "pluralize": "^8.0.0",
    "prismjs": "1.29.0",
    "rc-slider": "11.1.6",
    "rc-time-picker": "3.7.3",
    "rc-tree": "5.9.0",
    "re-resizable": "6.10.0",
    "react": "18.2.0",
    "react-diff-viewer": "^3.1.1",
    "react-dom": "18.2.0",
    "react-draggable": "4.4.6",
    "react-dropzone": "^14.2.3",
    "react-grid-layout": "patch:react-grid-layout@npm%3A1.4.4#~/.yarn/patches/react-grid-layout-npm-1.4.4-4024c5395b.patch",
    "react-highlight-words": "0.20.0",
    "react-hook-form": "^7.49.2",
    "react-i18next": "^14.0.0",
    "react-inlinesvg": "3.0.2",
    "react-loading-skeleton": "3.5.0",
    "react-moveable": "0.56.0",
    "react-redux": "9.1.2",
    "react-resizable": "3.0.5",
    "react-responsive-carousel": "^3.2.23",
    "react-router": "5.3.3",
    "react-router-dom": "5.3.3",
    "react-router-dom-v5-compat": "^6.26.1",
    "react-select": "5.8.1",
    "react-split-pane": "0.1.92",
    "react-table": "7.8.0",
    "react-transition-group": "4.4.5",
    "react-use": "17.5.1",
    "react-virtual": "2.10.4",
    "react-virtualized-auto-sizer": "1.0.24",
    "react-window": "1.8.10",
    "react-window-infinite-loader": "1.0.9",
    "react-zoom-pan-pinch": "^3.3.0",
    "reduce-reducers": "^1.0.4",
    "redux": "5.0.1",
    "redux-thunk": "3.1.0",
    "regenerator-runtime": "0.14.1",
    "reselect": "5.1.1",
    "rxjs": "7.8.1",
    "selecto": "1.26.3",
    "semver": "7.6.3",
    "slate": "0.47.9",
    "slate-plain-serializer": "0.7.13",
    "slate-react": "0.22.10",
    "swagger-ui-react": "5.17.14",
    "symbol-observable": "4.0.0",
    "systemjs": "6.15.1",
    "systemjs-cjs-extra": "0.2.1",
    "tether-drop": "https://github.com/torkelo/drop",
    "tinycolor2": "1.6.0",
    "tslib": "2.7.0",
    "tween-functions": "^1.2.0",
    "type-fest": "^4.18.2",
    "uplot": "1.6.31",
    "uuid": "9.0.1",
    "visjs-network": "4.25.0",
    "whatwg-fetch": "3.6.20",
    "xlsx": "https://cdn.sheetjs.com/xlsx-0.20.2/xlsx-0.20.2.tgz"
  },
  "resolutions": {
    "underscore": "1.13.7",
    "@types/slate": "0.47.11",
    "ngtemplate-loader/loader-utils": "^2.0.0",
    "semver@~7.0.0": "7.5.4",
    "semver@7.3.4": "7.5.4",
    "debug@npm:^0.7.2": "2.6.9",
    "debug@npm:^0.7.4": "2.6.9",
    "slate-dev-environment@^0.2.2": "patch:slate-dev-environment@npm:0.2.5#.yarn/patches/slate-dev-environment-npm-0.2.5-9aeb7da7b5.patch",
    "react-split-pane@0.1.92": "patch:react-split-pane@npm:0.1.92#.yarn/patches/react-split-pane-npm-0.1.92-93dbf51dff.patch",
    "history@4.10.1": "patch:history@npm%3A4.10.1#./.yarn/patches/history-npm-4.10.1-ee217563ae.patch",
    "history@^4.9.0": "patch:history@npm%3A4.10.1#./.yarn/patches/history-npm-4.10.1-ee217563ae.patch",
    "redux": "^5.0.0",
    "@storybook/blocks@npm:8.1.6": "patch:@storybook/blocks@npm%3A8.1.6#~/.yarn/patches/@storybook-blocks-npm-8.1.6-892f57a6d7.patch",
    "react-grid-layout": "patch:react-grid-layout@npm%3A1.4.4#~/.yarn/patches/react-grid-layout-npm-1.4.4-4024c5395b.patch"
  },
  "workspaces": {
    "packages": [
      "packages/*",
      "packages/!(grafana-icons)/**",
      "plugins-bundled/internal/*",
      "public/app/plugins/*/*",
      "e2e/test-plugins/*"
    ]
  },
  "engines": {
    "node": ">= 20"
  },
  "packageManager": "yarn@4.5.0",
  "dependenciesMeta": {
    "prettier@3.3.3": {
      "unplugged": true
    }
  },
  "msw": {
    "workerDirectory": [
      "public"
    ]
  }
}<|MERGE_RESOLUTION|>--- conflicted
+++ resolved
@@ -268,12 +268,8 @@
     "@grafana/prometheus": "workspace:*",
     "@grafana/runtime": "workspace:*",
     "@grafana/saga-icons": "workspace:*",
-<<<<<<< HEAD
-    "@grafana/scenes": "5.16.3",
-    "@grafana/scenes-react": "5.16.3",
-=======
     "@grafana/scenes": "5.18.0",
->>>>>>> 3bda6c2c
+    "@grafana/scenes-react": "5.18.0",
     "@grafana/schema": "workspace:*",
     "@grafana/sql": "workspace:*",
     "@grafana/ui": "workspace:*",
