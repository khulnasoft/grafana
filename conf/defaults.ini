--- conflicted
+++ resolved
@@ -346,17 +346,16 @@
 # global limit on number of logged in users.
 global_session = -1
 
-<<<<<<< HEAD
 #################################### Internal Grafana Metrics ##########################
+# Metrics available at HTTP API Url /api/metrics
 [metrics]
 enabled           = true
 interval_seconds  = 60
 
+# Send internal Grafana metrics to graphite
 ; [metrics.graphite]
 ; address = localhost:2003
 ; prefix = prod.grafana.%(instance_name)s.
 
-=======
 [grafana_net]
-url = https://grafana.net
->>>>>>> c8965d0f
+url = https://grafana.net