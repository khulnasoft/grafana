package kindsys

import "github.com/grafana/thema"

// CommonProperties contains the metadata common to all categories of kinds.
type CommonProperties struct {
	Name              string   `json:"name"`
	PluralName        string   `json:"pluralName"`
	MachineName       string   `json:"machineName"`
	PluralMachineName string   `json:"pluralMachineName"`
	LineageIsGroup    bool     `json:"lineageIsGroup"`
	Maturity          Maturity `json:"maturity"`
	Description       string   `json:"description"`
	MimeType          string   `json:"mimeType"`
}

<<<<<<< HEAD
// RawProperties represents the static properties in a #Raw kind declaration that are
// trivially representable with basic Go types.
//
// When a .cue #Raw declaration is loaded through the standard [LoadCoreKind],
// func, it is fully validated and populated according to all rules specified
// in CUE for #Raw kinds.
type RawProperties struct {
	CommonProperties
	Extensions     []string `json:"extensions"`
}

func (m RawProperties) _private() {}
func (m RawProperties) Common() CommonProperties {
	return m.CommonProperties
}

// CoreStructuredProperties represents the static properties in the declaration of a
// #CoreStructured kind that are representable with basic Go types. This
=======
// CoreProperties represents the static properties in the declaration of a
// Core kind that are representable with basic Go types. This
>>>>>>> c621693d
// excludes Thema schemas.
//
// When a .cue Core declaration is loaded through the standard [LoadCoreKind],
// func, it is fully validated and populated according to all rules specified
// in CUE for Core kinds.
type CoreProperties struct {
	CommonProperties
	CurrentVersion thema.SyntacticVersion `json:"currentVersion"`
	CRD            struct {
		Group string `json:"group"`
		Scope string `json:"scope"`
		DummySchema bool `json:"dummySchema"`
	} `json:"crd"`
}

func (m CoreProperties) _private() {}
func (m CoreProperties) Common() CommonProperties {
	return m.CommonProperties
}

// CustomProperties represents the static properties in the declaration of a
// Custom kind that are representable with basic Go types. This
// excludes Thema schemas.
type CustomProperties struct {
	CommonProperties
	CurrentVersion thema.SyntacticVersion `json:"currentVersion"`
	SummaryHandler string                 `json:"summaryHandler"`
}

func (m CustomProperties) _private() {}
func (m CustomProperties) Common() CommonProperties {
	return m.CommonProperties
}

// ComposableProperties represents the static properties in the declaration of a
// Composable kind that are representable with basic Go types. This
// excludes Thema schemas.
type ComposableProperties struct {
	CommonProperties
	CurrentVersion  thema.SyntacticVersion `json:"currentVersion"`
	SchemaInterface string                 `json:"schemaInterface"`
}

func (m ComposableProperties) _private() {}
func (m ComposableProperties) Common() CommonProperties {
	return m.CommonProperties
}

// SomeKindProperties is an interface type to abstract over the different kind
// property struct types: [CoreProperties], [CustomProperties],
// [ComposableProperties].
//
// It is the traditional interface counterpart to the generic type constraint
// KindProperties.
type SomeKindProperties interface {
	_private()
	Common() CommonProperties
}

// KindProperties is a type parameter that comprises the base possible set of
// kind metadata configurations.
type KindProperties interface {
	CoreProperties | CustomProperties | ComposableProperties
}<|MERGE_RESOLUTION|>--- conflicted
+++ resolved
@@ -11,32 +11,10 @@
 	LineageIsGroup    bool     `json:"lineageIsGroup"`
 	Maturity          Maturity `json:"maturity"`
 	Description       string   `json:"description"`
-	MimeType          string   `json:"mimeType"`
 }
 
-<<<<<<< HEAD
-// RawProperties represents the static properties in a #Raw kind declaration that are
-// trivially representable with basic Go types.
-//
-// When a .cue #Raw declaration is loaded through the standard [LoadCoreKind],
-// func, it is fully validated and populated according to all rules specified
-// in CUE for #Raw kinds.
-type RawProperties struct {
-	CommonProperties
-	Extensions     []string `json:"extensions"`
-}
-
-func (m RawProperties) _private() {}
-func (m RawProperties) Common() CommonProperties {
-	return m.CommonProperties
-}
-
-// CoreStructuredProperties represents the static properties in the declaration of a
-// #CoreStructured kind that are representable with basic Go types. This
-=======
 // CoreProperties represents the static properties in the declaration of a
 // Core kind that are representable with basic Go types. This
->>>>>>> c621693d
 // excludes Thema schemas.
 //
 // When a .cue Core declaration is loaded through the standard [LoadCoreKind],
@@ -46,9 +24,9 @@
 	CommonProperties
 	CurrentVersion thema.SyntacticVersion `json:"currentVersion"`
 	CRD            struct {
-		Group string `json:"group"`
-		Scope string `json:"scope"`
-		DummySchema bool `json:"dummySchema"`
+		Group       string `json:"group"`
+		Scope       string `json:"scope"`
+		DummySchema bool   `json:"dummySchema"`
 	} `json:"crd"`
 }
 
@@ -63,7 +41,6 @@
 type CustomProperties struct {
 	CommonProperties
 	CurrentVersion thema.SyntacticVersion `json:"currentVersion"`
-	SummaryHandler string                 `json:"summaryHandler"`
 }
 
 func (m CustomProperties) _private() {}
