package pullrequest

import (
	"context"
	"fmt"
	"mime"
	"os"
	"path/filepath"
	"strings"
	"time"

	"github.com/grafana/grafana/pkg/apimachinery/identity"
	provisioning "github.com/grafana/grafana/pkg/apis/provisioning/v0alpha1"
	"github.com/grafana/grafana/pkg/models"
	"github.com/grafana/grafana/pkg/services/rendering"
	"github.com/grafana/grafana/pkg/storage/unified/resource"
)

type screenshotRenderer struct {
<<<<<<< HEAD
	render    rendering.Service
	blobstore blob.PublicBlobStore
	isPublic  bool
}

func NewScreenshotRenderer(render rendering.Service, blobstore blob.PublicBlobStore, isPublic bool) *screenshotRenderer {
	return &screenshotRenderer{
		render:    render,
		blobstore: blobstore,
		isPublic:  isPublic,
=======
	render      rendering.Service
	blobstore   resource.BlobStoreClient
	urlProvider func(namespace string) string
}

func NewScreenshotRenderer(render rendering.Service, blobstore resource.BlobStoreClient, urlProvider func(namespace string) string) *screenshotRenderer {
	return &screenshotRenderer{
		render:      render,
		blobstore:   blobstore,
		urlProvider: urlProvider,
>>>>>>> 4672e276
	}
}

func (r *screenshotRenderer) IsAvailable(ctx context.Context) bool {
<<<<<<< HEAD
	return r.render != nil && r.render.IsAvailable(ctx) && r.blobstore.IsAvailable() && r.isPublic
=======
	return r.render != nil && r.render.IsAvailable(ctx)
>>>>>>> 4672e276
}

func (r *screenshotRenderer) RenderDashboardPreview(ctx context.Context, namespace, repoName, path, ref string) (string, error) {
	url := fmt.Sprintf("admin/provisioning/%s/dashboard/preview/%s?kiosk&ref=%s", repoName, path, ref)

	// TODO: why were we using a different context?
	// renderContext := identity.WithRequester(context.Background(), r.id)
	result, err := r.render.Render(ctx, rendering.RenderPNG, rendering.Opts{
		CommonOpts: rendering.CommonOpts{
			Path: url,
			AuthOpts: rendering.AuthOpts{
				OrgID:   1, // TODO!!!, use the worker identity
				UserID:  1,
				OrgRole: identity.RoleAdmin,
			},
			TimeoutOpts: rendering.TimeoutOpts{
				Timeout: time.Second * 30,
			},
		},
		Theme:  models.ThemeDark, // from config?
		Width:  1024,
		Height: -1, // full page height
	}, nil)
	if err != nil {
		return "", err
	}

	ext := filepath.Ext(result.FilePath)
	body, err := os.ReadFile(result.FilePath)
	if err != nil {
		return "", err
	}

	rsp, err := r.blobstore.PutBlob(ctx, &resource.PutBlobRequest{
		Resource: &resource.ResourceKey{
			Namespace: namespace,
			Group:     provisioning.GROUP,
			Resource:  provisioning.RepositoryResourceInfo.GroupResource().Resource,
			Name:      repoName,
		},
		Method:      resource.PutBlobRequest_GRPC,
		ContentType: mime.TypeByExtension(ext), // image/png
		Value:       body,
	})
	if err != nil {
		return "", err
	}
	if rsp.Url != "" {
		return rsp.Url, nil
	}
	base := r.urlProvider(namespace)
	if !strings.HasSuffix(base, "/") {
		base += "/"
	}
	return fmt.Sprintf("%sapis/%s/namespaces/%s/repositories/%s/render/%s",
		base, provisioning.APIVERSION, namespace, repoName, rsp.Uid), nil
}<|MERGE_RESOLUTION|>--- conflicted
+++ resolved
@@ -17,38 +17,23 @@
 )
 
 type screenshotRenderer struct {
-<<<<<<< HEAD
-	render    rendering.Service
-	blobstore blob.PublicBlobStore
-	isPublic  bool
-}
-
-func NewScreenshotRenderer(render rendering.Service, blobstore blob.PublicBlobStore, isPublic bool) *screenshotRenderer {
-	return &screenshotRenderer{
-		render:    render,
-		blobstore: blobstore,
-		isPublic:  isPublic,
-=======
 	render      rendering.Service
 	blobstore   resource.BlobStoreClient
 	urlProvider func(namespace string) string
+	isPublic    bool
 }
 
-func NewScreenshotRenderer(render rendering.Service, blobstore resource.BlobStoreClient, urlProvider func(namespace string) string) *screenshotRenderer {
+func NewScreenshotRenderer(render rendering.Service, blobstore resource.BlobStoreClient, isPublic bool, urlProvider func(namespace string) string) *screenshotRenderer {
 	return &screenshotRenderer{
 		render:      render,
 		blobstore:   blobstore,
 		urlProvider: urlProvider,
->>>>>>> 4672e276
+		isPublic:    isPublic,
 	}
 }
 
 func (r *screenshotRenderer) IsAvailable(ctx context.Context) bool {
-<<<<<<< HEAD
-	return r.render != nil && r.render.IsAvailable(ctx) && r.blobstore.IsAvailable() && r.isPublic
-=======
-	return r.render != nil && r.render.IsAvailable(ctx)
->>>>>>> 4672e276
+	return r.render != nil && r.render.IsAvailable(ctx) && r.blobstore != nil && r.isPublic
 }
 
 func (r *screenshotRenderer) RenderDashboardPreview(ctx context.Context, namespace, repoName, path, ref string) (string, error) {
