--- conflicted
+++ resolved
@@ -26,11 +26,7 @@
 func TestPluginManager_Init(t *testing.T) {
 	t.Run("Plugin sources are loaded in order", func(t *testing.T) {
 		loader := &fakeLoader{}
-<<<<<<< HEAD
 		pm := New(&plugins.Cfg{}, newFakePluginRegistry(), []plugins.PluginSource{
-=======
-		pm := New(&plugins.Cfg{}, newFakePluginRegistry(), []PluginSource{
->>>>>>> 4cdc0c0e
 			{Class: plugins.Bundled, Paths: []string{"path1"}},
 			{Class: plugins.Core, Paths: []string{"path2"}},
 			{Class: plugins.External, Paths: []string{"path3"}},
@@ -300,7 +296,6 @@
 	})
 }
 
-<<<<<<< HEAD
 // TODO move to store_test.go?
 //func TestPluginManager_registeredPlugins(t *testing.T) {
 //	t.Run("Decommissioned plugins are included in registeredPlugins", func(t *testing.T) {
@@ -325,31 +320,6 @@
 //		require.NotNil(t, rps["test-app"])
 //	})
 //}
-=======
-func TestPluginManager_registeredPlugins(t *testing.T) {
-	t.Run("Decommissioned plugins are included in registeredPlugins", func(t *testing.T) {
-		decommissionedPlugin, _ := createPlugin(t, testPluginID, "", plugins.Core, false, true,
-			func(plugin *plugins.Plugin) {
-				err := plugin.Decommission()
-				require.NoError(t, err)
-			},
-		)
-		require.True(t, decommissionedPlugin.IsDecommissioned())
-
-		pm := New(&plugins.Cfg{}, &fakePluginRegistry{
-			store: map[string]*plugins.Plugin{
-				testPluginID: decommissionedPlugin,
-				"test-app":   {},
-			},
-		}, []PluginSource{}, &fakeLoader{})
-
-		rps := pm.registeredPlugins(context.Background())
-		require.Equal(t, 2, len(rps))
-		require.NotNil(t, rps[testPluginID])
-		require.NotNil(t, rps["test-app"])
-	})
-}
->>>>>>> 4cdc0c0e
 
 func TestPluginManager_lifecycle_managed(t *testing.T) {
 	newScenario(t, true, func(t *testing.T, ctx *managerScenarioCtx) {
@@ -489,12 +459,8 @@
 func createManager(t *testing.T, cbs ...func(*PluginManager)) (*PluginManager, plugins.Store) {
 	t.Helper()
 
-<<<<<<< HEAD
 	fakeRegistry := newFakePluginRegistry()
 	pm := New(&plugins.Cfg{}, fakeRegistry, nil, &fakeLoader{}, &fakePluginInstaller{}, process.ProvideProcessManager(fakeRegistry))
-=======
-	pm := New(&plugins.Cfg{}, newFakePluginRegistry(), nil, &fakeLoader{})
->>>>>>> 4cdc0c0e
 
 	for _, cb := range cbs {
 		cb(pm)
@@ -555,13 +521,9 @@
 		ManagedIdentityClientId: "client-id",
 	}
 
-<<<<<<< HEAD
-	pluginRegistry := registry.NewPluginRegistry(cfg)
+	pluginRegistry := registry.NewInMemory(cfg)
 	manager := New(cfg, pluginRegistry, nil, &fakeLoader{}, &fakePluginInstaller{},
 		process.ProvideProcessManager(pluginRegistry))
-=======
-	manager := New(cfg, registry.NewInMemory(cfg), nil, &fakeLoader{})
->>>>>>> 4cdc0c0e
 	ctx := &managerScenarioCtx{
 		manager: manager,
 	}
@@ -762,19 +724,6 @@
 
 }
 
-<<<<<<< HEAD
-=======
-type fakeSender struct {
-	resp *backend.CallResourceResponse
-}
-
-func (s *fakeSender) Send(crr *backend.CallResourceResponse) error {
-	s.resp = crr
-
-	return nil
-}
-
->>>>>>> 4cdc0c0e
 type fakePluginRegistry struct {
 	store map[string]*plugins.Plugin
 }
