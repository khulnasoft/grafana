package manager

import (
	"archive/zip"
	"context"
	"testing"

	"github.com/stretchr/testify/require"

	"github.com/grafana/grafana/pkg/infra/log"
	"github.com/grafana/grafana/pkg/plugins"
<<<<<<< HEAD
	"github.com/grafana/grafana/pkg/plugins/backendplugin"
	"github.com/grafana/grafana/pkg/plugins/config"
	"github.com/grafana/grafana/pkg/plugins/manager/registry"
	"github.com/grafana/grafana/pkg/plugins/signature"
)

const (
	testPluginID = "test-plugin"
)

func TestPluginManager_Init(t *testing.T) {
	t.Run("Plugin sources are loaded in order", func(t *testing.T) {
		loader := &fakeLoader{}
		pm := New(&config.Cfg{}, newFakePluginRegistry(), []PluginSource{
			{Class: plugins.Bundled, Paths: []string{"path1"}},
			{Class: plugins.Core, Paths: []string{"path2"}},
			{Class: plugins.External, Paths: []string{"path3"}},
		}, loader, signature.NewValidator(&fakeAuthorizer{}))
=======
	"github.com/grafana/grafana/pkg/plugins/manager/fakes"
	"github.com/grafana/grafana/pkg/plugins/repo"
	"github.com/grafana/grafana/pkg/plugins/storage"
)

const testPluginID = "test-plugin"
>>>>>>> a2304396

func TestPluginManager_Add_Remove(t *testing.T) {
	t.Run("Adding a new plugin", func(t *testing.T) {
		const (
			pluginID, v1 = "test-panel", "1.0.0"
			zipNameV1    = "test-panel-1.0.0.zip"
		)

		// mock a plugin to be returned automatically by the plugin loader
		pluginV1 := createPlugin(t, pluginID, plugins.External, true, true, func(plugin *plugins.Plugin) {
			plugin.Info.Version = v1
		})
		mockZipV1 := &zip.ReadCloser{Reader: zip.Reader{File: []*zip.File{{
			FileHeader: zip.FileHeader{Name: zipNameV1},
		}}}}

		loader := &fakes.FakeLoader{
			LoadFunc: func(_ context.Context, _ plugins.Class, paths []string, _ map[string]struct{}) ([]*plugins.Plugin, error) {
				require.Equal(t, []string{zipNameV1}, paths)
				return []*plugins.Plugin{pluginV1}, nil
			},
		}

		pluginRepo := &fakes.FakePluginRepo{
			GetPluginArchiveFunc: func(_ context.Context, pluginID, version string, _ repo.CompatOpts) (*repo.PluginArchive, error) {
				require.Equal(t, pluginV1.ID, pluginID)
				require.Equal(t, v1, version)
				return &repo.PluginArchive{
					File: mockZipV1,
				}, nil
			},
		}

		fs := &fakes.FakePluginStorage{
			AddFunc: func(_ context.Context, pluginID string, z *zip.ReadCloser) (*storage.ExtractedPluginArchive, error) {
				require.Equal(t, pluginV1.ID, pluginID)
				require.Equal(t, mockZipV1, z)
				return &storage.ExtractedPluginArchive{
					Path: zipNameV1,
				}, nil
			},
			Added:   make(map[string]string),
			Removed: make(map[string]int),
		}
		proc := fakes.NewFakeProcessManager()

		pm := New(&plugins.Cfg{}, fakes.NewFakePluginRegistry(), []plugins.PluginSource{}, loader, pluginRepo, fs, proc)
		err := pm.Add(context.Background(), pluginID, v1, plugins.CompatOpts{})
		require.NoError(t, err)

		require.Equal(t, zipNameV1, fs.Added[pluginID])
		require.Equal(t, 0, fs.Removed[pluginID])
		require.Equal(t, 1, proc.Started[pluginID])
		require.Equal(t, 0, proc.Stopped[pluginID])

		regPlugin, exists := pm.pluginRegistry.Plugin(context.Background(), pluginID)
		require.True(t, exists)
		require.Equal(t, pluginV1, regPlugin)
		require.Len(t, pm.pluginRegistry.Plugins(context.Background()), 1)

		t.Run("Won't add if already exists", func(t *testing.T) {
			err = pm.Add(context.Background(), pluginID, v1, plugins.CompatOpts{})
			require.Equal(t, plugins.DuplicateError{
				PluginID:          pluginV1.ID,
				ExistingPluginDir: pluginV1.PluginDir,
			}, err)
		})

		t.Run("Update plugin to different version", func(t *testing.T) {
			const (
				v2        = "2.0.0"
				zipNameV2 = "test-panel-2.0.0.zip"
			)
			// mock a plugin to be returned automatically by the plugin loader
			pluginV2 := createPlugin(t, pluginID, plugins.External, true, true, func(plugin *plugins.Plugin) {
				plugin.Info.Version = v2
			})

			mockZipV2 := &zip.ReadCloser{Reader: zip.Reader{File: []*zip.File{{
				FileHeader: zip.FileHeader{Name: zipNameV2},
			}}}}
			loader.LoadFunc = func(_ context.Context, class plugins.Class, paths []string, ignore map[string]struct{}) ([]*plugins.Plugin, error) {
				require.Equal(t, plugins.External, class)
				require.Empty(t, ignore)
				require.Equal(t, []string{zipNameV2}, paths)
				return []*plugins.Plugin{pluginV2}, nil
			}
			pluginRepo.GetPluginDownloadOptionsFunc = func(_ context.Context, pluginID, version string, _ repo.CompatOpts) (*repo.PluginDownloadOptions, error) {
				return &repo.PluginDownloadOptions{
					PluginZipURL: "https://grafanaplugins.com",
				}, nil
			}
			pluginRepo.GetPluginArchiveByURLFunc = func(_ context.Context, pluginZipURL string, _ repo.CompatOpts) (*repo.PluginArchive, error) {
				require.Equal(t, "https://grafanaplugins.com", pluginZipURL)
				return &repo.PluginArchive{
					File: mockZipV2,
				}, nil
			}
			fs.AddFunc = func(_ context.Context, pluginID string, z *zip.ReadCloser) (*storage.ExtractedPluginArchive, error) {
				require.Equal(t, pluginV1.ID, pluginID)
				require.Equal(t, mockZipV2, z)
				return &storage.ExtractedPluginArchive{
					Path: zipNameV2,
				}, nil
			}

			err = pm.Add(context.Background(), pluginID, v2, plugins.CompatOpts{})
			require.NoError(t, err)

			require.Equal(t, zipNameV2, fs.Added[pluginID])
			require.Equal(t, 1, fs.Removed[pluginID])
			require.Equal(t, 2, proc.Started[pluginID])
			require.Equal(t, 1, proc.Stopped[pluginID])

			regPlugin, exists = pm.pluginRegistry.Plugin(context.Background(), pluginID)
			require.True(t, exists)
			require.Equal(t, pluginV2, regPlugin)
			require.Len(t, pm.pluginRegistry.Plugins(context.Background()), 1)
		})

		t.Run("Removing an existing plugin", func(t *testing.T) {
			err = pm.Remove(context.Background(), pluginID)
			require.NoError(t, err)

			require.Equal(t, 2, proc.Stopped[pluginID])
			require.Equal(t, 2, fs.Removed[pluginID])

			p, exists := pm.pluginRegistry.Plugin(context.Background(), pluginID)
			require.False(t, exists)
			require.Nil(t, p)

			t.Run("Won't remove if not exists", func(t *testing.T) {
				err := pm.Remove(context.Background(), pluginID)
				require.Equal(t, plugins.ErrPluginNotInstalled, err)
			})
		})
	})

	t.Run("Can't update core or bundled plugin", func(t *testing.T) {
		tcs := []struct {
			class plugins.Class
		}{
			{class: plugins.Core},
			{class: plugins.Bundled},
		}

		for _, tc := range tcs {
			p := createPlugin(t, testPluginID, tc.class, true, true, func(plugin *plugins.Plugin) {
				plugin.Info.Version = "1.0.0"
			})

			fakes.NewFakePluginRegistry()

			reg := &fakes.FakePluginRegistry{
				Store: map[string]*plugins.Plugin{
					testPluginID: p,
				},
			}

			proc := fakes.NewFakeProcessManager()
			pm := New(&plugins.Cfg{}, reg, []plugins.PluginSource{}, &fakes.FakeLoader{}, &fakes.FakePluginRepo{}, &fakes.FakePluginStorage{}, proc)
			err := pm.Add(context.Background(), p.ID, "3.2.0", plugins.CompatOpts{})
			require.ErrorIs(t, err, plugins.ErrInstallCorePlugin)

			require.Equal(t, 0, proc.Started[p.ID])
			require.Equal(t, 0, proc.Stopped[p.ID])

			regPlugin, exists := pm.pluginRegistry.Plugin(context.Background(), testPluginID)
			require.True(t, exists)
			require.Equal(t, p, regPlugin)
			require.Len(t, pm.pluginRegistry.Plugins(context.Background()), 1)

			err = pm.Add(context.Background(), testPluginID, "", plugins.CompatOpts{})
			require.Equal(t, plugins.ErrInstallCorePlugin, err)

			t.Run("Can't uninstall core plugin", func(t *testing.T) {
				err = pm.Remove(context.Background(), p.ID)
				require.Equal(t, plugins.ErrUninstallCorePlugin, err)
			})
		}
	})
}

func TestPluginManager_Run(t *testing.T) {
	t.Run("Plugin sources are loaded in order", func(t *testing.T) {
		loader := &fakes.FakeLoader{}
		pm := New(&plugins.Cfg{}, fakes.NewFakePluginRegistry(), []plugins.PluginSource{
			{Class: plugins.Bundled, Paths: []string{"path1"}},
			{Class: plugins.Core, Paths: []string{"path2"}},
			{Class: plugins.External, Paths: []string{"path3"}},
		}, loader, &fakes.FakePluginRepo{}, &fakes.FakePluginStorage{}, &fakes.FakeProcessManager{})

		err := pm.Init(context.Background())
		require.NoError(t, err)
		require.Equal(t, []string{"path1", "path2", "path3"}, loader.LoadedPaths)
	})
}

func TestManager_Renderer(t *testing.T) {
	t.Run("Renderer returns a single (non-decommissioned) renderer plugin", func(t *testing.T) {
		p1 := &plugins.Plugin{JSONData: plugins.JSONData{ID: "test-renderer", Type: plugins.Renderer}}
		p2 := &plugins.Plugin{JSONData: plugins.JSONData{ID: "test-panel", Type: plugins.Panel}}
		p3 := &plugins.Plugin{JSONData: plugins.JSONData{ID: "test-app", Type: plugins.App}}

<<<<<<< HEAD
		pm := New(&config.Cfg{}, &fakePluginRegistry{
			store: map[string]*plugins.Plugin{
				testPluginID: decommissionedPlugin,
				"test-app":   {},
			},
		}, []PluginSource{}, &fakeLoader{}, signature.NewValidator(&fakeAuthorizer{}))
=======
		reg := &fakes.FakePluginRegistry{
			Store: map[string]*plugins.Plugin{
				p1.ID: p1,
				p2.ID: p2,
				p3.ID: p3,
			},
		}
>>>>>>> a2304396

		pm := New(&plugins.Cfg{}, reg, []plugins.PluginSource{}, &fakes.FakeLoader{}, &fakes.FakePluginRepo{},
			&fakes.FakePluginStorage{}, &fakes.FakeProcessManager{})

		r := pm.Renderer(context.Background())
		require.Equal(t, p1, r)
	})
}

func TestManager_SecretsManager(t *testing.T) {
	t.Run("Renderer returns a single (non-decommissioned) secrets manager plugin", func(t *testing.T) {
		p1 := &plugins.Plugin{JSONData: plugins.JSONData{ID: "test-renderer", Type: plugins.Renderer}}
		p2 := &plugins.Plugin{JSONData: plugins.JSONData{ID: "test-panel", Type: plugins.Panel}}
		p3 := &plugins.Plugin{JSONData: plugins.JSONData{ID: "test-secrets", Type: plugins.SecretsManager}}
		p4 := &plugins.Plugin{JSONData: plugins.JSONData{ID: "test-datasource", Type: plugins.DataSource}}

		reg := &fakes.FakePluginRegistry{
			Store: map[string]*plugins.Plugin{
				p1.ID: p1,
				p2.ID: p2,
				p3.ID: p3,
				p4.ID: p4,
			},
		}

<<<<<<< HEAD
	pm := New(&config.Cfg{}, newFakePluginRegistry(), nil, &fakeLoader{}, signature.NewValidator(&fakeAuthorizer{}))
=======
		pm := New(&plugins.Cfg{}, reg, []plugins.PluginSource{}, &fakes.FakeLoader{}, &fakes.FakePluginRepo{},
			&fakes.FakePluginStorage{}, &fakes.FakeProcessManager{})
>>>>>>> a2304396

		r := pm.SecretsManager(context.Background())
		require.Equal(t, p3, r)
	})
}

func createPlugin(t *testing.T, pluginID string, class plugins.Class, managed, backend bool, cbs ...func(*plugins.Plugin)) *plugins.Plugin {
	t.Helper()

	p := &plugins.Plugin{
		Class: class,
		JSONData: plugins.JSONData{
			ID:      pluginID,
			Type:    plugins.DataSource,
			Backend: backend,
		},
	}
	p.SetLogger(log.NewNopLogger())
	p.RegisterClient(&fakes.FakePluginClient{
		ID:      pluginID,
		Managed: managed,
		Log:     p.Logger(),
	})

	for _, cb := range cbs {
		cb(p)
	}

<<<<<<< HEAD
	return p, pc
}

type managerScenarioCtx struct {
	manager      *PluginManager
	plugin       *plugins.Plugin
	pluginClient *fakePluginClient
}

func newScenario(t *testing.T, managed bool, fn func(t *testing.T, ctx *managerScenarioCtx)) {
	t.Helper()
	cfg := &config.Cfg{}
	cfg.AWSAllowedAuthProviders = []string{"keys", "credentials"}
	cfg.AWSAssumeRoleEnabled = true
	cfg.Azure = &azsettings.AzureSettings{
		ManagedIdentityEnabled:  true,
		Cloud:                   "AzureCloud",
		ManagedIdentityClientId: "client-id",
	}

	manager := New(cfg, registry.NewInMemory(), nil, &fakeLoader{}, signature.NewValidator(&fakeAuthorizer{}))
	ctx := &managerScenarioCtx{
		manager: manager,
	}

	ctx.plugin, ctx.pluginClient = createPlugin(t, testPluginID, "", plugins.External, managed, true)

	fn(t, ctx)
}

func verifyNoPluginErrors(t *testing.T, pm *PluginManager) {
	for _, plugin := range pm.Plugins(context.Background()) {
		assert.Nil(t, plugin.SignatureError)
	}
}

type fakePluginInstaller struct {
	installCount   int
	uninstallCount int
}

func (f *fakePluginInstaller) Install(_ context.Context, _, _, _, _, _ string) error {
	f.installCount++
	return nil
}

func (f *fakePluginInstaller) Uninstall(_ context.Context, _ string) error {
	f.uninstallCount++
	return nil
}

func (f *fakePluginInstaller) GetUpdateInfo(_ context.Context, _, _, _ string) (plugins.UpdateInfo, error) {
	return plugins.UpdateInfo{}, nil
}

type fakeLoader struct {
	mockedLoadedPlugins []*plugins.Plugin

	loadedPaths []string
}

func (l *fakeLoader) Load(_ context.Context, _ plugins.Class, paths []string, _ map[string]struct{}) ([]*plugins.Plugin, error) {
	l.loadedPaths = append(l.loadedPaths, paths...)

	return l.mockedLoadedPlugins, nil
}

func (l *fakeLoader) Errors(_ context.Context) []plugins.Error {
	return []plugins.Error{}
}

type fakePluginClient struct {
	pluginID       string
	logger         log.Logger
	startCount     int
	stopCount      int
	managed        bool
	exited         bool
	decommissioned bool
	backend.CollectMetricsHandlerFunc
	backend.CheckHealthHandlerFunc
	backend.QueryDataHandlerFunc
	backend.CallResourceHandlerFunc
	mutex sync.RWMutex

	backendplugin.Plugin
}

func (pc *fakePluginClient) PluginID() string {
	return pc.pluginID
}

func (pc *fakePluginClient) Logger() log.Logger {
	return pc.logger
}

func (pc *fakePluginClient) Start(_ context.Context) error {
	pc.mutex.Lock()
	defer pc.mutex.Unlock()
	pc.exited = false
	pc.startCount++
	return nil
}

func (pc *fakePluginClient) Stop(_ context.Context) error {
	pc.mutex.Lock()
	defer pc.mutex.Unlock()
	pc.stopCount++
	pc.exited = true
	return nil
}

func (pc *fakePluginClient) IsManaged() bool {
	return pc.managed
}

func (pc *fakePluginClient) Exited() bool {
	pc.mutex.RLock()
	defer pc.mutex.RUnlock()
	return pc.exited
}

func (pc *fakePluginClient) Decommission() error {
	pc.mutex.Lock()
	defer pc.mutex.Unlock()

	pc.decommissioned = true

	return nil
}

func (pc *fakePluginClient) IsDecommissioned() bool {
	pc.mutex.RLock()
	defer pc.mutex.RUnlock()
	return pc.decommissioned
}

func (pc *fakePluginClient) kill() {
	pc.mutex.Lock()
	defer pc.mutex.Unlock()
	pc.exited = true
}

func (pc *fakePluginClient) CollectMetrics(ctx context.Context, req *backend.CollectMetricsRequest) (*backend.CollectMetricsResult, error) {
	if pc.CollectMetricsHandlerFunc != nil {
		return pc.CollectMetricsHandlerFunc(ctx, req)
	}

	return nil, backendplugin.ErrMethodNotImplemented
}

func (pc *fakePluginClient) CheckHealth(ctx context.Context, req *backend.CheckHealthRequest) (*backend.CheckHealthResult, error) {
	if pc.CheckHealthHandlerFunc != nil {
		return pc.CheckHealthHandlerFunc(ctx, req)
	}

	return nil, backendplugin.ErrMethodNotImplemented
}

func (pc *fakePluginClient) QueryData(ctx context.Context, req *backend.QueryDataRequest) (*backend.QueryDataResponse, error) {
	if pc.QueryDataHandlerFunc != nil {
		return pc.QueryDataHandlerFunc(ctx, req)
	}

	return nil, backendplugin.ErrMethodNotImplemented
}

func (pc *fakePluginClient) CallResource(ctx context.Context, req *backend.CallResourceRequest, sender backend.CallResourceResponseSender) error {
	if pc.CallResourceHandlerFunc != nil {
		return pc.CallResourceHandlerFunc(ctx, req, sender)
	}

	return backendplugin.ErrMethodNotImplemented
}

func (pc *fakePluginClient) SubscribeStream(_ context.Context, _ *backend.SubscribeStreamRequest) (*backend.SubscribeStreamResponse, error) {
	return nil, backendplugin.ErrMethodNotImplemented
}

func (pc *fakePluginClient) PublishStream(_ context.Context, _ *backend.PublishStreamRequest) (*backend.PublishStreamResponse, error) {
	return nil, backendplugin.ErrMethodNotImplemented
}

func (pc *fakePluginClient) RunStream(_ context.Context, _ *backend.RunStreamRequest, _ *backend.StreamSender) error {
	return backendplugin.ErrMethodNotImplemented
}

type fakeSender struct {
	resp *backend.CallResourceResponse
}

func (s *fakeSender) Send(crr *backend.CallResourceResponse) error {
	s.resp = crr

	return nil
}

type fakeAuthorizer struct{}

func (*fakeAuthorizer) CanLoadPlugin(signature.PluginDetails) bool {
	return true
}

type fakePluginRegistry struct {
	store map[string]*plugins.Plugin
}

func newFakePluginRegistry() *fakePluginRegistry {
	return &fakePluginRegistry{
		store: make(map[string]*plugins.Plugin),
	}
}

func (f *fakePluginRegistry) Plugin(_ context.Context, id string) (*plugins.Plugin, bool) {
	p, exists := f.store[id]
	return p, exists
}

func (f *fakePluginRegistry) Plugins(_ context.Context) []*plugins.Plugin {
	var res []*plugins.Plugin

	for _, p := range f.store {
		res = append(res, p)
	}

	return res
}

func (f *fakePluginRegistry) Add(_ context.Context, p *plugins.Plugin) error {
	f.store[p.ID] = p
	return nil
}

func (f *fakePluginRegistry) Remove(_ context.Context, id string) error {
	delete(f.store, id)
	return nil
=======
	return p
>>>>>>> a2304396
}<|MERGE_RESOLUTION|>--- conflicted
+++ resolved
@@ -9,33 +9,13 @@
 
 	"github.com/grafana/grafana/pkg/infra/log"
 	"github.com/grafana/grafana/pkg/plugins"
-<<<<<<< HEAD
-	"github.com/grafana/grafana/pkg/plugins/backendplugin"
 	"github.com/grafana/grafana/pkg/plugins/config"
-	"github.com/grafana/grafana/pkg/plugins/manager/registry"
-	"github.com/grafana/grafana/pkg/plugins/signature"
-)
-
-const (
-	testPluginID = "test-plugin"
-)
-
-func TestPluginManager_Init(t *testing.T) {
-	t.Run("Plugin sources are loaded in order", func(t *testing.T) {
-		loader := &fakeLoader{}
-		pm := New(&config.Cfg{}, newFakePluginRegistry(), []PluginSource{
-			{Class: plugins.Bundled, Paths: []string{"path1"}},
-			{Class: plugins.Core, Paths: []string{"path2"}},
-			{Class: plugins.External, Paths: []string{"path3"}},
-		}, loader, signature.NewValidator(&fakeAuthorizer{}))
-=======
 	"github.com/grafana/grafana/pkg/plugins/manager/fakes"
 	"github.com/grafana/grafana/pkg/plugins/repo"
 	"github.com/grafana/grafana/pkg/plugins/storage"
 )
 
 const testPluginID = "test-plugin"
->>>>>>> a2304396
 
 func TestPluginManager_Add_Remove(t *testing.T) {
 	t.Run("Adding a new plugin", func(t *testing.T) {
@@ -82,7 +62,7 @@
 		}
 		proc := fakes.NewFakeProcessManager()
 
-		pm := New(&plugins.Cfg{}, fakes.NewFakePluginRegistry(), []plugins.PluginSource{}, loader, pluginRepo, fs, proc)
+		pm := New(&config.Cfg{}, fakes.NewFakePluginRegistry(), []plugins.PluginSource{}, loader, pluginRepo, fs, proc)
 		err := pm.Add(context.Background(), pluginID, v1, plugins.CompatOpts{})
 		require.NoError(t, err)
 
@@ -196,7 +176,7 @@
 			}
 
 			proc := fakes.NewFakeProcessManager()
-			pm := New(&plugins.Cfg{}, reg, []plugins.PluginSource{}, &fakes.FakeLoader{}, &fakes.FakePluginRepo{}, &fakes.FakePluginStorage{}, proc)
+			pm := New(&config.Cfg{}, reg, []plugins.PluginSource{}, &fakes.FakeLoader{}, &fakes.FakePluginRepo{}, &fakes.FakePluginStorage{}, proc)
 			err := pm.Add(context.Background(), p.ID, "3.2.0", plugins.CompatOpts{})
 			require.ErrorIs(t, err, plugins.ErrInstallCorePlugin)
 
@@ -222,7 +202,7 @@
 func TestPluginManager_Run(t *testing.T) {
 	t.Run("Plugin sources are loaded in order", func(t *testing.T) {
 		loader := &fakes.FakeLoader{}
-		pm := New(&plugins.Cfg{}, fakes.NewFakePluginRegistry(), []plugins.PluginSource{
+		pm := New(&config.Cfg{}, fakes.NewFakePluginRegistry(), []plugins.PluginSource{
 			{Class: plugins.Bundled, Paths: []string{"path1"}},
 			{Class: plugins.Core, Paths: []string{"path2"}},
 			{Class: plugins.External, Paths: []string{"path3"}},
@@ -240,14 +220,6 @@
 		p2 := &plugins.Plugin{JSONData: plugins.JSONData{ID: "test-panel", Type: plugins.Panel}}
 		p3 := &plugins.Plugin{JSONData: plugins.JSONData{ID: "test-app", Type: plugins.App}}
 
-<<<<<<< HEAD
-		pm := New(&config.Cfg{}, &fakePluginRegistry{
-			store: map[string]*plugins.Plugin{
-				testPluginID: decommissionedPlugin,
-				"test-app":   {},
-			},
-		}, []PluginSource{}, &fakeLoader{}, signature.NewValidator(&fakeAuthorizer{}))
-=======
 		reg := &fakes.FakePluginRegistry{
 			Store: map[string]*plugins.Plugin{
 				p1.ID: p1,
@@ -255,9 +227,8 @@
 				p3.ID: p3,
 			},
 		}
->>>>>>> a2304396
-
-		pm := New(&plugins.Cfg{}, reg, []plugins.PluginSource{}, &fakes.FakeLoader{}, &fakes.FakePluginRepo{},
+
+		pm := New(&config.Cfg{}, reg, []plugins.PluginSource{}, &fakes.FakeLoader{}, &fakes.FakePluginRepo{},
 			&fakes.FakePluginStorage{}, &fakes.FakeProcessManager{})
 
 		r := pm.Renderer(context.Background())
@@ -281,12 +252,8 @@
 			},
 		}
 
-<<<<<<< HEAD
-	pm := New(&config.Cfg{}, newFakePluginRegistry(), nil, &fakeLoader{}, signature.NewValidator(&fakeAuthorizer{}))
-=======
-		pm := New(&plugins.Cfg{}, reg, []plugins.PluginSource{}, &fakes.FakeLoader{}, &fakes.FakePluginRepo{},
+		pm := New(&config.Cfg{}, reg, []plugins.PluginSource{}, &fakes.FakeLoader{}, &fakes.FakePluginRepo{},
 			&fakes.FakePluginStorage{}, &fakes.FakeProcessManager{})
->>>>>>> a2304396
 
 		r := pm.SecretsManager(context.Background())
 		require.Equal(t, p3, r)
@@ -315,244 +282,5 @@
 		cb(p)
 	}
 
-<<<<<<< HEAD
-	return p, pc
-}
-
-type managerScenarioCtx struct {
-	manager      *PluginManager
-	plugin       *plugins.Plugin
-	pluginClient *fakePluginClient
-}
-
-func newScenario(t *testing.T, managed bool, fn func(t *testing.T, ctx *managerScenarioCtx)) {
-	t.Helper()
-	cfg := &config.Cfg{}
-	cfg.AWSAllowedAuthProviders = []string{"keys", "credentials"}
-	cfg.AWSAssumeRoleEnabled = true
-	cfg.Azure = &azsettings.AzureSettings{
-		ManagedIdentityEnabled:  true,
-		Cloud:                   "AzureCloud",
-		ManagedIdentityClientId: "client-id",
-	}
-
-	manager := New(cfg, registry.NewInMemory(), nil, &fakeLoader{}, signature.NewValidator(&fakeAuthorizer{}))
-	ctx := &managerScenarioCtx{
-		manager: manager,
-	}
-
-	ctx.plugin, ctx.pluginClient = createPlugin(t, testPluginID, "", plugins.External, managed, true)
-
-	fn(t, ctx)
-}
-
-func verifyNoPluginErrors(t *testing.T, pm *PluginManager) {
-	for _, plugin := range pm.Plugins(context.Background()) {
-		assert.Nil(t, plugin.SignatureError)
-	}
-}
-
-type fakePluginInstaller struct {
-	installCount   int
-	uninstallCount int
-}
-
-func (f *fakePluginInstaller) Install(_ context.Context, _, _, _, _, _ string) error {
-	f.installCount++
-	return nil
-}
-
-func (f *fakePluginInstaller) Uninstall(_ context.Context, _ string) error {
-	f.uninstallCount++
-	return nil
-}
-
-func (f *fakePluginInstaller) GetUpdateInfo(_ context.Context, _, _, _ string) (plugins.UpdateInfo, error) {
-	return plugins.UpdateInfo{}, nil
-}
-
-type fakeLoader struct {
-	mockedLoadedPlugins []*plugins.Plugin
-
-	loadedPaths []string
-}
-
-func (l *fakeLoader) Load(_ context.Context, _ plugins.Class, paths []string, _ map[string]struct{}) ([]*plugins.Plugin, error) {
-	l.loadedPaths = append(l.loadedPaths, paths...)
-
-	return l.mockedLoadedPlugins, nil
-}
-
-func (l *fakeLoader) Errors(_ context.Context) []plugins.Error {
-	return []plugins.Error{}
-}
-
-type fakePluginClient struct {
-	pluginID       string
-	logger         log.Logger
-	startCount     int
-	stopCount      int
-	managed        bool
-	exited         bool
-	decommissioned bool
-	backend.CollectMetricsHandlerFunc
-	backend.CheckHealthHandlerFunc
-	backend.QueryDataHandlerFunc
-	backend.CallResourceHandlerFunc
-	mutex sync.RWMutex
-
-	backendplugin.Plugin
-}
-
-func (pc *fakePluginClient) PluginID() string {
-	return pc.pluginID
-}
-
-func (pc *fakePluginClient) Logger() log.Logger {
-	return pc.logger
-}
-
-func (pc *fakePluginClient) Start(_ context.Context) error {
-	pc.mutex.Lock()
-	defer pc.mutex.Unlock()
-	pc.exited = false
-	pc.startCount++
-	return nil
-}
-
-func (pc *fakePluginClient) Stop(_ context.Context) error {
-	pc.mutex.Lock()
-	defer pc.mutex.Unlock()
-	pc.stopCount++
-	pc.exited = true
-	return nil
-}
-
-func (pc *fakePluginClient) IsManaged() bool {
-	return pc.managed
-}
-
-func (pc *fakePluginClient) Exited() bool {
-	pc.mutex.RLock()
-	defer pc.mutex.RUnlock()
-	return pc.exited
-}
-
-func (pc *fakePluginClient) Decommission() error {
-	pc.mutex.Lock()
-	defer pc.mutex.Unlock()
-
-	pc.decommissioned = true
-
-	return nil
-}
-
-func (pc *fakePluginClient) IsDecommissioned() bool {
-	pc.mutex.RLock()
-	defer pc.mutex.RUnlock()
-	return pc.decommissioned
-}
-
-func (pc *fakePluginClient) kill() {
-	pc.mutex.Lock()
-	defer pc.mutex.Unlock()
-	pc.exited = true
-}
-
-func (pc *fakePluginClient) CollectMetrics(ctx context.Context, req *backend.CollectMetricsRequest) (*backend.CollectMetricsResult, error) {
-	if pc.CollectMetricsHandlerFunc != nil {
-		return pc.CollectMetricsHandlerFunc(ctx, req)
-	}
-
-	return nil, backendplugin.ErrMethodNotImplemented
-}
-
-func (pc *fakePluginClient) CheckHealth(ctx context.Context, req *backend.CheckHealthRequest) (*backend.CheckHealthResult, error) {
-	if pc.CheckHealthHandlerFunc != nil {
-		return pc.CheckHealthHandlerFunc(ctx, req)
-	}
-
-	return nil, backendplugin.ErrMethodNotImplemented
-}
-
-func (pc *fakePluginClient) QueryData(ctx context.Context, req *backend.QueryDataRequest) (*backend.QueryDataResponse, error) {
-	if pc.QueryDataHandlerFunc != nil {
-		return pc.QueryDataHandlerFunc(ctx, req)
-	}
-
-	return nil, backendplugin.ErrMethodNotImplemented
-}
-
-func (pc *fakePluginClient) CallResource(ctx context.Context, req *backend.CallResourceRequest, sender backend.CallResourceResponseSender) error {
-	if pc.CallResourceHandlerFunc != nil {
-		return pc.CallResourceHandlerFunc(ctx, req, sender)
-	}
-
-	return backendplugin.ErrMethodNotImplemented
-}
-
-func (pc *fakePluginClient) SubscribeStream(_ context.Context, _ *backend.SubscribeStreamRequest) (*backend.SubscribeStreamResponse, error) {
-	return nil, backendplugin.ErrMethodNotImplemented
-}
-
-func (pc *fakePluginClient) PublishStream(_ context.Context, _ *backend.PublishStreamRequest) (*backend.PublishStreamResponse, error) {
-	return nil, backendplugin.ErrMethodNotImplemented
-}
-
-func (pc *fakePluginClient) RunStream(_ context.Context, _ *backend.RunStreamRequest, _ *backend.StreamSender) error {
-	return backendplugin.ErrMethodNotImplemented
-}
-
-type fakeSender struct {
-	resp *backend.CallResourceResponse
-}
-
-func (s *fakeSender) Send(crr *backend.CallResourceResponse) error {
-	s.resp = crr
-
-	return nil
-}
-
-type fakeAuthorizer struct{}
-
-func (*fakeAuthorizer) CanLoadPlugin(signature.PluginDetails) bool {
-	return true
-}
-
-type fakePluginRegistry struct {
-	store map[string]*plugins.Plugin
-}
-
-func newFakePluginRegistry() *fakePluginRegistry {
-	return &fakePluginRegistry{
-		store: make(map[string]*plugins.Plugin),
-	}
-}
-
-func (f *fakePluginRegistry) Plugin(_ context.Context, id string) (*plugins.Plugin, bool) {
-	p, exists := f.store[id]
-	return p, exists
-}
-
-func (f *fakePluginRegistry) Plugins(_ context.Context) []*plugins.Plugin {
-	var res []*plugins.Plugin
-
-	for _, p := range f.store {
-		res = append(res, p)
-	}
-
-	return res
-}
-
-func (f *fakePluginRegistry) Add(_ context.Context, p *plugins.Plugin) error {
-	f.store[p.ID] = p
-	return nil
-}
-
-func (f *fakePluginRegistry) Remove(_ context.Context, id string) error {
-	delete(f.store, id)
-	return nil
-=======
 	return p
->>>>>>> a2304396
 }