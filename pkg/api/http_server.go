--- conflicted
+++ resolved
@@ -41,11 +41,8 @@
 	"github.com/grafana/grafana/pkg/models"
 	"github.com/grafana/grafana/pkg/plugins"
 	"github.com/grafana/grafana/pkg/plugins/plugincontext"
-<<<<<<< HEAD
 	"github.com/grafana/grafana/pkg/plugins/recipes"
-=======
 	"github.com/grafana/grafana/pkg/registry/corekind"
->>>>>>> 8152b0e1
 	"github.com/grafana/grafana/pkg/services/accesscontrol"
 	"github.com/grafana/grafana/pkg/services/alerting"
 	"github.com/grafana/grafana/pkg/services/annotations"
@@ -211,13 +208,9 @@
 	accesscontrolService   accesscontrol.Service
 	annotationsRepo        annotations.Repository
 	tagService             tag.Service
-<<<<<<< HEAD
-	userAuthService        userauth.Service
 	recipeProvider         recipes.RecipesProvider
-=======
 	oauthTokenService      oauthtoken.OAuthTokenService
 	statsService           stats.Service
->>>>>>> 8152b0e1
 }
 
 type ServerOptions struct {
@@ -259,12 +252,9 @@
 	loginAttemptService loginAttempt.Service, orgService org.Service, teamService team.Service,
 	accesscontrolService accesscontrol.Service, dashboardThumbsService thumbs.DashboardThumbService, navTreeService navtree.Service,
 	annotationRepo annotations.Repository, tagService tag.Service, searchv2HTTPService searchV2.SearchHTTPService,
-<<<<<<< HEAD
-	userAuthService userauth.Service, recipesProvider recipes.RecipesProvider,
-=======
+	recipesProvider recipes.RecipesProvider,
 	queryLibraryHTTPService querylibrary.HTTPService, queryLibraryService querylibrary.Service, oauthTokenService oauthtoken.OAuthTokenService,
 	statsService stats.Service,
->>>>>>> 8152b0e1
 ) (*HTTPServer, error) {
 	web.Env = cfg.Env
 	m := web.New()
@@ -366,15 +356,11 @@
 		accesscontrolService:         accesscontrolService,
 		annotationsRepo:              annotationRepo,
 		tagService:                   tagService,
-<<<<<<< HEAD
-		userAuthService:              userAuthService,
 		recipeProvider:               recipesProvider,
-=======
 		QueryLibraryHTTPService:      queryLibraryHTTPService,
 		QueryLibraryService:          queryLibraryService,
 		oauthTokenService:            oauthTokenService,
 		statsService:                 statsService,
->>>>>>> 8152b0e1
 	}
 	if hs.Listener != nil {
 		hs.log.Debug("Using provided listener")
