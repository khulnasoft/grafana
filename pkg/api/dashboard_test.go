package api

import (
	"context"
	"encoding/json"
	"fmt"
	"net/http"
	"os"
	"testing"
	"time"

	"github.com/stretchr/testify/assert"
	"github.com/stretchr/testify/mock"
	"github.com/stretchr/testify/require"

	"github.com/grafana/grafana/pkg/api/dtos"
	"github.com/grafana/grafana/pkg/api/response"
	"github.com/grafana/grafana/pkg/api/routing"
	"github.com/grafana/grafana/pkg/apimachinery/identity"
	"github.com/grafana/grafana/pkg/bus"
	"github.com/grafana/grafana/pkg/components/simplejson"
	"github.com/grafana/grafana/pkg/infra/db"
	"github.com/grafana/grafana/pkg/infra/db/dbtest"
	"github.com/grafana/grafana/pkg/infra/localcache"
	"github.com/grafana/grafana/pkg/infra/log"
	"github.com/grafana/grafana/pkg/infra/tracing"
	"github.com/grafana/grafana/pkg/infra/usagestats"
	"github.com/grafana/grafana/pkg/services/accesscontrol"
	"github.com/grafana/grafana/pkg/services/accesscontrol/acimpl"
	"github.com/grafana/grafana/pkg/services/accesscontrol/actest"
	accesscontrolmock "github.com/grafana/grafana/pkg/services/accesscontrol/mock"
	"github.com/grafana/grafana/pkg/services/annotations/annotationstest"
	"github.com/grafana/grafana/pkg/services/apiserver/client"
	contextmodel "github.com/grafana/grafana/pkg/services/contexthandler/model"
	"github.com/grafana/grafana/pkg/services/dashboards"
	"github.com/grafana/grafana/pkg/services/dashboards/database"
	"github.com/grafana/grafana/pkg/services/dashboards/service"
	dashver "github.com/grafana/grafana/pkg/services/dashboardversion"
	"github.com/grafana/grafana/pkg/services/dashboardversion/dashvertest"
	"github.com/grafana/grafana/pkg/services/featuremgmt"
	"github.com/grafana/grafana/pkg/services/folder"
	"github.com/grafana/grafana/pkg/services/folder/folderimpl"
	"github.com/grafana/grafana/pkg/services/folder/foldertest"
	"github.com/grafana/grafana/pkg/services/guardian"
	libraryelementsfake "github.com/grafana/grafana/pkg/services/libraryelements/fake"
	"github.com/grafana/grafana/pkg/services/librarypanels"
	"github.com/grafana/grafana/pkg/services/licensing/licensingtest"
	"github.com/grafana/grafana/pkg/services/live"
	"github.com/grafana/grafana/pkg/services/org"
	"github.com/grafana/grafana/pkg/services/pluginsintegration/pluginstore"
	pref "github.com/grafana/grafana/pkg/services/preference"
	"github.com/grafana/grafana/pkg/services/preference/preftest"
	"github.com/grafana/grafana/pkg/services/provisioning"
	"github.com/grafana/grafana/pkg/services/publicdashboards"
	"github.com/grafana/grafana/pkg/services/publicdashboards/api"
	publicdashboardModels "github.com/grafana/grafana/pkg/services/publicdashboards/models"
	"github.com/grafana/grafana/pkg/services/quota/quotatest"
	"github.com/grafana/grafana/pkg/services/search/sort"
	"github.com/grafana/grafana/pkg/services/star/startest"
	"github.com/grafana/grafana/pkg/services/supportbundles/supportbundlestest"
	"github.com/grafana/grafana/pkg/services/tag/tagimpl"
	"github.com/grafana/grafana/pkg/services/user"
	"github.com/grafana/grafana/pkg/services/user/usertest"
	"github.com/grafana/grafana/pkg/setting"
	"github.com/grafana/grafana/pkg/storage/legacysql/dualwrite"
	"github.com/grafana/grafana/pkg/web"
	"github.com/grafana/grafana/pkg/web/webtest"
)

func TestGetHomeDashboard(t *testing.T) {
	httpReq, err := http.NewRequest(http.MethodGet, "", nil)
	require.NoError(t, err)
	httpReq.Header.Add("Content-Type", "application/json")
	req := &contextmodel.ReqContext{SignedInUser: &user.SignedInUser{}, Context: &web.Context{Req: httpReq}}
	cfg := setting.NewCfg()
	cfg.StaticRootPath = "../../public/"
	prefService := preftest.NewPreferenceServiceFake()
	dashboardVersionService := dashvertest.NewDashboardVersionServiceFake()

	hs := &HTTPServer{
		Cfg:                     cfg,
		pluginStore:             &pluginstore.FakePluginStore{},
		SQLStore:                dbtest.NewFakeDB(),
		preferenceService:       prefService,
		dashboardVersionService: dashboardVersionService,
		log:                     log.New("test-logger"),
		tracer:                  tracing.InitializeTracerForTest(),
	}

	tests := []struct {
		name                  string
		defaultSetting        string
		expectedDashboardPath string
	}{
		{name: "using default config", defaultSetting: "", expectedDashboardPath: "../../public/dashboards/home.json"},
		{name: "custom path", defaultSetting: "../../public/dashboards/default.json", expectedDashboardPath: "../../public/dashboards/default.json"},
	}

	for _, tc := range tests {
		t.Run(tc.name, func(t *testing.T) {
			dash := dtos.DashboardFullWithMeta{}
			dash.Meta.FolderTitle = "General"

			homeDashJSON, err := os.ReadFile(tc.expectedDashboardPath)
			require.NoError(t, err, "must be able to read expected dashboard file")
			hs.Cfg.DefaultHomeDashboardPath = tc.defaultSetting
			bytes, err := simplejson.NewJson(homeDashJSON)
			require.NoError(t, err, "must be able to encode file as JSON")

			prefService.ExpectedPreference = &pref.Preference{}

			dash.Dashboard = bytes

			b, err := json.Marshal(dash)
			require.NoError(t, err, "must be able to marshal object to JSON")

			res := hs.GetHomeDashboard(req)
			nr, ok := res.(*response.NormalResponse)
			require.True(t, ok, "should return *NormalResponse")
			require.Equal(t, b, nr.Body(), "default home dashboard should equal content on disk")
		})
	}
}

func newTestLive(t *testing.T, store db.DB) *live.GrafanaLive {
	features := featuremgmt.WithFeatures()
	cfg := setting.NewCfg()
	cfg.AppURL = "http://localhost:3000/"
	gLive, err := live.ProvideService(nil, cfg,
		routing.NewRouteRegister(),
		nil, nil, nil, nil,
		store,
		nil,
		&usagestats.UsageStatsMock{T: t},
		nil,
		features, acimpl.ProvideAccessControl(features), &dashboards.FakeDashboardService{}, annotationstest.NewFakeAnnotationsRepo(), nil)
	require.NoError(t, err)
	return gLive
}

func TestHTTPServer_GetDashboard_AccessControl(t *testing.T) {
	setup := func() *webtest.Server {
		return SetupAPITestServer(t, func(hs *HTTPServer) {
			dash := dashboards.NewDashboard("some dash")
			dash.ID = 1
			dash.UID = "1"

			dashSvc := dashboards.NewFakeDashboardService(t)
			dashSvc.On("GetDashboard", mock.Anything, mock.Anything).Return(dash, nil).Maybe()
			hs.DashboardService = dashSvc

			hs.Cfg = setting.NewCfg()
			hs.AccessControl = acimpl.ProvideAccessControl(featuremgmt.WithFeatures())
			hs.starService = startest.NewStarServiceFake()
			hs.dashboardProvisioningService = mockDashboardProvisioningService{}

			guardian.InitAccessControlGuardian(hs.Cfg, hs.AccessControl, hs.DashboardService, hs.folderService, log.NewNopLogger())
		})
	}

	getDashboard := func(server *webtest.Server, permissions []accesscontrol.Permission) (*http.Response, error) {
		return server.Send(webtest.RequestWithSignedInUser(server.NewGetRequest("/api/dashboards/uid/1"), userWithPermissions(1, permissions)))
	}

	t.Run("Should not be able to get dashboard without correct permission", func(t *testing.T) {
		server := setup()

		res, err := getDashboard(server, nil)
		require.NoError(t, err)

		assert.Equal(t, http.StatusForbidden, res.StatusCode)
		require.NoError(t, res.Body.Close())
	})

	t.Run("Should be able to get when user has permission to read dashboard", func(t *testing.T) {
		server := setup()

		permissions := []accesscontrol.Permission{{Action: dashboards.ActionDashboardsRead, Scope: "dashboards:uid:1"}}
		res, err := getDashboard(server, permissions)
		require.NoError(t, err)

		assert.Equal(t, http.StatusOK, res.StatusCode)
		var data dtos.DashboardFullWithMeta
		require.NoError(t, json.NewDecoder(res.Body).Decode(&data))

		assert.Equal(t, data.Meta.CanSave, false)
		assert.Equal(t, data.Meta.CanEdit, false)
		assert.Equal(t, data.Meta.CanDelete, false)
		assert.Equal(t, data.Meta.CanAdmin, false)

		require.NoError(t, res.Body.Close())
	})

	t.Run("Should set CanSave and CanEdit with correct permissions", func(t *testing.T) {
		server := setup()

		res, err := getDashboard(server, []accesscontrol.Permission{
			{Action: dashboards.ActionDashboardsRead, Scope: "dashboards:uid:1"},
			{Action: dashboards.ActionDashboardsWrite, Scope: "dashboards:uid:1"},
		})
		require.NoError(t, err)

		assert.Equal(t, http.StatusOK, res.StatusCode)
		var data dtos.DashboardFullWithMeta
		require.NoError(t, json.NewDecoder(res.Body).Decode(&data))

		assert.Equal(t, data.Meta.CanSave, true)
		assert.Equal(t, data.Meta.CanEdit, true)
		assert.Equal(t, data.Meta.CanDelete, false)
		assert.Equal(t, data.Meta.CanAdmin, false)

		require.NoError(t, res.Body.Close())
	})

	t.Run("Should set canDelete with correct permissions", func(t *testing.T) {
		server := setup()

		res, err := getDashboard(server, []accesscontrol.Permission{
			{Action: dashboards.ActionDashboardsRead, Scope: "dashboards:uid:1"},
			{Action: dashboards.ActionDashboardsDelete, Scope: "dashboards:uid:1"},
		})
		require.NoError(t, err)

		assert.Equal(t, http.StatusOK, res.StatusCode)
		var data dtos.DashboardFullWithMeta
		require.NoError(t, json.NewDecoder(res.Body).Decode(&data))

		assert.Equal(t, data.Meta.CanSave, false)
		assert.Equal(t, data.Meta.CanEdit, false)
		assert.Equal(t, data.Meta.CanDelete, true)
		assert.Equal(t, data.Meta.CanAdmin, false)

		require.NoError(t, res.Body.Close())
	})

	t.Run("Should set canAdmin with correct permissions", func(t *testing.T) {
		server := setup()

		res, err := getDashboard(server, []accesscontrol.Permission{
			{Action: dashboards.ActionDashboardsRead, Scope: "dashboards:uid:1"},
			{Action: dashboards.ActionDashboardsPermissionsRead, Scope: "dashboards:uid:1"},
			{Action: dashboards.ActionDashboardsPermissionsWrite, Scope: "dashboards:uid:1"},
		})
		require.NoError(t, err)

		assert.Equal(t, http.StatusOK, res.StatusCode)
		var data dtos.DashboardFullWithMeta
		require.NoError(t, json.NewDecoder(res.Body).Decode(&data))

		assert.Equal(t, data.Meta.CanSave, false)
		assert.Equal(t, data.Meta.CanEdit, false)
		assert.Equal(t, data.Meta.CanDelete, false)
		assert.Equal(t, data.Meta.CanAdmin, true)

		require.NoError(t, res.Body.Close())
	})
}

func TestHTTPServer_DeleteDashboardByUID_AccessControl(t *testing.T) {
	setup := func() *webtest.Server {
		return SetupAPITestServer(t, func(hs *HTTPServer) {
			dash := dashboards.NewDashboard("some dash")
			dash.ID = 1
			dash.UID = "1"

			dashSvc := dashboards.NewFakeDashboardService(t)
			dashSvc.On("GetDashboard", mock.Anything, mock.Anything).Return(dash, nil).Maybe()
			dashSvc.On("DeleteDashboard", mock.Anything, mock.Anything, mock.Anything, mock.Anything).Return(nil).Maybe()
			hs.DashboardService = dashSvc

			hs.Cfg = setting.NewCfg()
			hs.AccessControl = acimpl.ProvideAccessControl(featuremgmt.WithFeatures())
			hs.starService = startest.NewStarServiceFake()

			hs.LibraryPanelService = &mockLibraryPanelService{}
			hs.LibraryElementService = &libraryelementsfake.LibraryElementService{}

			middleware := publicdashboards.NewFakePublicDashboardMiddleware(t)
			license := licensingtest.NewFakeLicensing()
			license.On("FeatureEnabled", publicdashboardModels.FeaturePublicDashboardsEmailSharing).Return(false)
			hs.PublicDashboardsApi = api.ProvideApi(nil, nil, hs.AccessControl, featuremgmt.WithFeatures(), middleware, hs.Cfg, license)

			guardian.InitAccessControlGuardian(hs.Cfg, hs.AccessControl, hs.DashboardService, hs.folderService, log.NewNopLogger())
		})
	}
	deleteDashboard := func(server *webtest.Server, permissions []accesscontrol.Permission) (*http.Response, error) {
		return server.Send(webtest.RequestWithSignedInUser(server.NewRequest(http.MethodDelete, "/api/dashboards/uid/1", nil), userWithPermissions(1, permissions)))
	}

	t.Run("Should not be able to delete dashboard without correct permission", func(t *testing.T) {
		server := setup()
		res, err := deleteDashboard(server, []accesscontrol.Permission{
			{Action: dashboards.ActionDashboardsDelete, Scope: "dashboards:uid:2"},
		})
		require.NoError(t, err)

		assert.Equal(t, http.StatusForbidden, res.StatusCode)
		require.NoError(t, res.Body.Close())
	})

	t.Run("Should be able to delete dashboard with correct permission", func(t *testing.T) {
		server := setup()
		res, err := deleteDashboard(server, []accesscontrol.Permission{
			{Action: dashboards.ActionDashboardsDelete, Scope: "dashboards:uid:1"},
		})
		require.NoError(t, err)

		assert.Equal(t, http.StatusOK, res.StatusCode)
		require.NoError(t, res.Body.Close())
	})
}

func TestHTTPServer_GetDashboardVersions_AccessControl(t *testing.T) {
	setup := func() *webtest.Server {
		return SetupAPITestServer(t, func(hs *HTTPServer) {
			dash := dashboards.NewDashboard("some dash")
			dash.ID = 1
			dash.UID = "1"

			dashSvc := dashboards.NewFakeDashboardService(t)
			dashSvc.On("GetDashboard", mock.Anything, mock.Anything).Return(dash, nil).Maybe()
			dashSvc.On("DeleteDashboard", mock.Anything, mock.Anything, mock.Anything).Return(nil).Maybe()
			hs.DashboardService = dashSvc

			hs.Cfg = setting.NewCfg()
			hs.AccessControl = acimpl.ProvideAccessControl(featuremgmt.WithFeatures())
			hs.starService = startest.NewStarServiceFake()

			hs.dashboardVersionService = &dashvertest.FakeDashboardVersionService{
				ExpectedListDashboarVersions: []*dashver.DashboardVersionDTO{},
				ExpectedDashboardVersion:     &dashver.DashboardVersionDTO{},
			}

			guardian.InitAccessControlGuardian(hs.Cfg, hs.AccessControl, hs.DashboardService, hs.folderService, log.NewNopLogger())
		})
	}

	getVersion := func(server *webtest.Server, permissions []accesscontrol.Permission) (*http.Response, error) {
		return server.Send(webtest.RequestWithSignedInUser(server.NewGetRequest("/api/dashboards/uid/1/versions/1"), userWithPermissions(1, permissions)))
	}

	getVersions := func(server *webtest.Server, permissions []accesscontrol.Permission) (*http.Response, error) {
		return server.Send(webtest.RequestWithSignedInUser(server.NewGetRequest("/api/dashboards/uid/1/versions"), userWithPermissions(1, permissions)))
	}

	t.Run("Should not be able to list dashboard versions without correct permission", func(t *testing.T) {
		server := setup()

		res, err := getVersions(server, []accesscontrol.Permission{})
		require.NoError(t, err)
		assert.Equal(t, http.StatusForbidden, res.StatusCode)
		require.NoError(t, res.Body.Close())

		res, err = getVersion(server, []accesscontrol.Permission{})
		require.NoError(t, err)
		assert.Equal(t, http.StatusForbidden, res.StatusCode)

		require.NoError(t, res.Body.Close())
	})

	t.Run("Should be able to list dashboard versions with correct permission", func(t *testing.T) {
		server := setup()

		permissions := []accesscontrol.Permission{
			{Action: dashboards.ActionDashboardsRead, Scope: "dashboards:uid:1"},
			{Action: dashboards.ActionDashboardsWrite, Scope: "dashboards:uid:1"},
		}

		res, err := getVersions(server, permissions)
		require.NoError(t, err)
		assert.Equal(t, http.StatusOK, res.StatusCode)
		require.NoError(t, res.Body.Close())

		res, err = getVersion(server, permissions)
		require.NoError(t, err)
		assert.Equal(t, http.StatusOK, res.StatusCode)

		require.NoError(t, res.Body.Close())
	})
}

func TestDashboardAPIEndpoint(t *testing.T) {
	t.Run("Given two dashboards with the same title in different folders", func(t *testing.T) {
		dashOne := dashboards.NewDashboard("dash")
		dashOne.ID = 2
		dashOne.FolderUID = "folderUID"
		dashOne.HasACL = false

		dashTwo := dashboards.NewDashboard("dash")
		dashTwo.ID = 4
		dashTwo.FolderUID = "folderUID2"
		dashTwo.HasACL = false
	})

	t.Run("Post dashboard response tests", func(t *testing.T) {
		dashboardStore := &dashboards.FakeDashboardStore{}
		defer dashboardStore.AssertExpectations(t)
		// This tests that a valid request returns correct response
		t.Run("Given a correct request for creating a dashboard", func(t *testing.T) {
			folderUID := "Folder"
			const dashID int64 = 2

			cmd := dashboards.SaveDashboardCommand{
				OrgID:  1,
				UserID: 5,
				Dashboard: simplejson.NewFromAny(map[string]any{
					"title": "Dash",
				}),
				Overwrite: true,
				FolderUID: folderUID,
				IsFolder:  false,
				Message:   "msg",
			}

			dashboardService := dashboards.NewFakeDashboardService(t)
			dashboardService.On("SaveDashboard", mock.Anything, mock.AnythingOfType("*dashboards.SaveDashboardDTO"), mock.AnythingOfType("bool")).
				Return(&dashboards.Dashboard{ID: dashID, UID: "uid", Title: "Dash", Slug: "dash", Version: 2, FolderUID: folderUID}, nil)
			mockFolderService := &foldertest.FakeService{
				ExpectedFolder: &folder.Folder{UID: folderUID, Title: "Folder"},
			}

			postDashboardScenario(t, "When calling POST on", "/api/dashboards", "/api/dashboards", cmd, dashboardService, mockFolderService, func(sc *scenarioContext) {
				callPostDashboardShouldReturnSuccess(sc)

				result := sc.ToJSON()
				assert.Equal(t, "success", result.Get("status").MustString())
				assert.Equal(t, dashID, result.Get("id").MustInt64())
				assert.Equal(t, "uid", result.Get("uid").MustString())
				assert.Equal(t, "dash", result.Get("slug").MustString())
				assert.Equal(t, "/d/uid/dash", result.Get("url").MustString())
			})
		})

		t.Run("Given a correct request for creating a dashboard with folder uid", func(t *testing.T) {
			const folderUid string = "folderUID"
			const dashID int64 = 2

			cmd := dashboards.SaveDashboardCommand{
				OrgID:  1,
				UserID: 5,
				Dashboard: simplejson.NewFromAny(map[string]any{
					"title": "Dash",
				}),
				Overwrite: true,
				FolderUID: folderUid,
				IsFolder:  false,
				Message:   "msg",
			}

			dashboardService := dashboards.NewFakeDashboardService(t)
			dashboardService.On("SaveDashboard", mock.Anything, mock.AnythingOfType("*dashboards.SaveDashboardDTO"), mock.AnythingOfType("bool")).
				Return(&dashboards.Dashboard{ID: dashID, UID: "uid", Title: "Dash", Slug: "dash", Version: 2}, nil)

			mockFolder := &foldertest.FakeService{
				ExpectedFolder: &folder.Folder{UID: "folderUID", Title: "Folder"},
			}

			postDashboardScenario(t, "When calling POST on", "/api/dashboards", "/api/dashboards", cmd, dashboardService, mockFolder, func(sc *scenarioContext) {
				callPostDashboardShouldReturnSuccess(sc)

				result := sc.ToJSON()
				assert.Equal(t, "success", result.Get("status").MustString())
				assert.Equal(t, dashID, result.Get("id").MustInt64())
				assert.Equal(t, "uid", result.Get("uid").MustString())
				assert.Equal(t, "dash", result.Get("slug").MustString())
				assert.Equal(t, "/d/uid/dash", result.Get("url").MustString())
			})
		})

		// This tests that invalid requests returns expected error responses
		t.Run("Given incorrect requests for creating a dashboard", func(t *testing.T) {
			testCases := []struct {
				SaveError          error
				ExpectedStatusCode int
			}{
				{SaveError: dashboards.ErrDashboardNotFound, ExpectedStatusCode: http.StatusNotFound},
				{SaveError: dashboards.ErrFolderNotFound, ExpectedStatusCode: http.StatusBadRequest},
				{SaveError: dashboards.ErrDashboardWithSameUIDExists, ExpectedStatusCode: http.StatusBadRequest},
				{SaveError: dashboards.ErrDashboardVersionMismatch, ExpectedStatusCode: http.StatusPreconditionFailed},
				{SaveError: dashboards.ErrDashboardTitleEmpty, ExpectedStatusCode: http.StatusBadRequest},
				{SaveError: dashboards.ErrDashboardFolderCannotHaveParent, ExpectedStatusCode: http.StatusBadRequest},
				{SaveError: dashboards.ErrDashboardTypeMismatch, ExpectedStatusCode: http.StatusBadRequest},
				{SaveError: dashboards.ErrDashboardFolderNameExists, ExpectedStatusCode: http.StatusBadRequest},
				{SaveError: dashboards.ErrDashboardUpdateAccessDenied, ExpectedStatusCode: http.StatusForbidden},
				{SaveError: dashboards.ErrDashboardInvalidUid, ExpectedStatusCode: http.StatusBadRequest},
				{SaveError: dashboards.ErrDashboardUidTooLong, ExpectedStatusCode: http.StatusBadRequest},
				{SaveError: dashboards.ErrDashboardCannotSaveProvisionedDashboard, ExpectedStatusCode: http.StatusBadRequest},
				{SaveError: dashboards.UpdatePluginDashboardError{PluginId: "plug"}, ExpectedStatusCode: http.StatusPreconditionFailed},
			}

			cmd := dashboards.SaveDashboardCommand{
				OrgID: 1,
				Dashboard: simplejson.NewFromAny(map[string]any{
					"title": "",
				}),
			}

			for _, tc := range testCases {
				dashboardService := dashboards.NewFakeDashboardService(t)
				dashboardService.On("SaveDashboard", mock.Anything, mock.AnythingOfType("*dashboards.SaveDashboardDTO"), mock.AnythingOfType("bool")).Return(nil, tc.SaveError)

				postDashboardScenario(t, fmt.Sprintf("Expect '%s' error when calling POST on", tc.SaveError.Error()),
					"/api/dashboards", "/api/dashboards", cmd, dashboardService, nil, func(sc *scenarioContext) {
						callPostDashboard(sc)
						assert.Equal(t, tc.ExpectedStatusCode, sc.resp.Code, sc.resp.Body.String())
					})
			}
		})
	})

	t.Run("Given two dashboards being compared", func(t *testing.T) {
		fakeDashboardVersionService := dashvertest.NewDashboardVersionServiceFake()
		fakeDashboardVersionService.ExpectedDashboardVersions = []*dashver.DashboardVersionDTO{
			{
				DashboardID: 1,
				Version:     1,
				Data: simplejson.NewFromAny(map[string]any{
					"title": "Dash1",
				}),
			},
			{
				DashboardID: 2,
				Version:     2,
				Data: simplejson.NewFromAny(map[string]any{
					"title": "Dash2",
				}),
			},
		}
		sqlmock := dbtest.NewFakeDB()
		cmd := dtos.CalculateDiffOptions{
			Base: dtos.CalculateDiffTarget{
				DashboardId: 1,
				Version:     1,
			},
			New: dtos.CalculateDiffTarget{
				DashboardId: 2,
				Version:     2,
			},
			DiffType: "basic",
		}

		t.Run("when user does not have permission", func(t *testing.T) {
			role := org.RoleViewer
			postDiffScenario(t, "When calling POST on", "/api/dashboards/calculate-diff", "/api/dashboards/calculate-diff", cmd, role, func(sc *scenarioContext) {
				guardian.MockDashboardGuardian(&guardian.FakeDashboardGuardian{CanSaveValue: false})

				callPostDashboard(sc)
				assert.Equal(t, http.StatusForbidden, sc.resp.Code)
			}, sqlmock, fakeDashboardVersionService)
		})

		t.Run("when user does have permission", func(t *testing.T) {
			role := org.RoleAdmin
			postDiffScenario(t, "When calling POST on", "/api/dashboards/calculate-diff", "/api/dashboards/calculate-diff", cmd, role, func(sc *scenarioContext) {
				guardian.MockDashboardGuardian(&guardian.FakeDashboardGuardian{CanSaveValue: true})
				// This test shouldn't hit GetDashboardACLInfoList, so no setup needed
				sc.dashboardVersionService = fakeDashboardVersionService
				callPostDashboard(sc)
				assert.Equal(t, http.StatusOK, sc.resp.Code)
			}, sqlmock, fakeDashboardVersionService)
		})
	})

	t.Run("Given dashboard in folder being restored should restore to folder", func(t *testing.T) {
		fakeDash := dashboards.NewDashboard("Child dash")
		fakeDash.ID = 2
		fakeDash.HasACL = false

		dashboardService := dashboards.NewFakeDashboardService(t)
		dashboardService.On("GetDashboard", mock.Anything, mock.AnythingOfType("*dashboards.GetDashboardQuery")).Return(fakeDash, nil)
		dashboardService.On("SaveDashboard", mock.Anything, mock.AnythingOfType("*dashboards.SaveDashboardDTO"), mock.AnythingOfType("bool")).Run(func(args mock.Arguments) {
			cmd := args.Get(1).(*dashboards.SaveDashboardDTO)
			cmd.Dashboard = &dashboards.Dashboard{
				ID: 2, UID: "uid", Title: "Dash", Slug: "dash", Version: 1,
			}
		}).Return(nil, nil)

		cmd := dtos.RestoreDashboardVersionCommand{
			Version: 1,
		}
		fakeDashboardVersionService := dashvertest.NewDashboardVersionServiceFake()
		fakeDashboardVersionService.ExpectedDashboardVersions = []*dashver.DashboardVersionDTO{
			{
				DashboardID: 2,
				Version:     1,
				Data:        fakeDash.Data,
			},
		}
		mockSQLStore := dbtest.NewFakeDB()
		origNewGuardian := guardian.New
		guardian.MockDashboardGuardian(&guardian.FakeDashboardGuardian{CanSaveValue: true})
		t.Cleanup(func() {
			guardian.New = origNewGuardian
		})

		restoreDashboardVersionScenario(t, "When calling POST on", "/api/dashboards/id/1/restore",
			"/api/dashboards/id/:dashboardId/restore", dashboardService, fakeDashboardVersionService, cmd, func(sc *scenarioContext) {
				sc.dashboardVersionService = fakeDashboardVersionService

				callRestoreDashboardVersion(sc)
				assert.Equal(t, http.StatusOK, sc.resp.Code)
			}, mockSQLStore)
	})

	t.Run("Given dashboard in general folder being restored should restore to general folder", func(t *testing.T) {
		fakeDash := dashboards.NewDashboard("Child dash")
		fakeDash.ID = 2
		fakeDash.HasACL = false

		dashboardService := dashboards.NewFakeDashboardService(t)
		dashboardService.On("GetDashboard", mock.Anything, mock.AnythingOfType("*dashboards.GetDashboardQuery")).Return(fakeDash, nil)
		dashboardService.On("SaveDashboard", mock.Anything, mock.AnythingOfType("*dashboards.SaveDashboardDTO"), mock.AnythingOfType("bool")).Run(func(args mock.Arguments) {
			cmd := args.Get(1).(*dashboards.SaveDashboardDTO)
			cmd.Dashboard = &dashboards.Dashboard{
				ID: 2, UID: "uid", Title: "Dash", Slug: "dash", Version: 1,
			}
		}).Return(nil, nil)

		fakeDashboardVersionService := dashvertest.NewDashboardVersionServiceFake()
		fakeDashboardVersionService.ExpectedDashboardVersions = []*dashver.DashboardVersionDTO{
			{
				DashboardID: 2,
				Version:     1,
				Data:        fakeDash.Data,
			},
		}

		cmd := dtos.RestoreDashboardVersionCommand{
			Version: 1,
		}
		mockSQLStore := dbtest.NewFakeDB()
		restoreDashboardVersionScenario(t, "When calling POST on", "/api/dashboards/id/1/restore",
			"/api/dashboards/id/:dashboardId/restore", dashboardService, fakeDashboardVersionService, cmd, func(sc *scenarioContext) {
				callRestoreDashboardVersion(sc)
				assert.Equal(t, http.StatusOK, sc.resp.Code)
			}, mockSQLStore)
	})

	t.Run("Given provisioned dashboard", func(t *testing.T) {
		mockSQLStore := dbtest.NewFakeDB()
		dashboardStore := dashboards.NewFakeDashboardStore(t)
		dashboardStore.On("GetProvisionedDataByDashboardID", mock.Anything, mock.AnythingOfType("int64")).Return(&dashboards.DashboardProvisioning{ExternalID: "/dashboard1.json"}, nil).Once()

		dashboardService := dashboards.NewFakeDashboardService(t)

		dataValue, err := simplejson.NewJson([]byte(`{"id": 1, "editable": true, "style": "dark"}`))
		require.NoError(t, err)
		qResult := &dashboards.Dashboard{ID: 1, Data: dataValue}
		dashboardService.On("GetDashboard", mock.Anything, mock.AnythingOfType("*dashboards.GetDashboardQuery")).Return(qResult, nil)
		guardian.MockDashboardGuardian(&guardian.FakeDashboardGuardian{CanViewValue: true})

		loggedInUserScenarioWithRole(t, "When calling GET on", "GET", "/api/dashboards/uid/dash", "/api/dashboards/uid/:uid", org.RoleEditor, func(sc *scenarioContext) {
			fakeProvisioningService := provisioning.NewProvisioningServiceMock(context.Background())
			fakeProvisioningService.GetDashboardProvisionerResolvedPathFunc = func(name string) string {
				return "/tmp/grafana/dashboards"
			}

			dash := getDashboardShouldReturn200WithConfig(t, sc, fakeProvisioningService, dashboardStore, dashboardService, nil)

			assert.Equal(t, "../../../dashboard1.json", dash.Meta.ProvisionedExternalId, mockSQLStore)
		}, mockSQLStore)

		loggedInUserScenarioWithRole(t, "When allowUiUpdates is true and calling GET on", "GET", "/api/dashboards/uid/dash", "/api/dashboards/uid/:uid", org.RoleEditor, func(sc *scenarioContext) {
			fakeProvisioningService := provisioning.NewProvisioningServiceMock(context.Background())
			fakeProvisioningService.GetDashboardProvisionerResolvedPathFunc = func(name string) string {
				return "/tmp/grafana/dashboards"
			}

			fakeProvisioningService.GetAllowUIUpdatesFromConfigFunc = func(name string) bool {
				return true
			}

			hs := &HTTPServer{
				Cfg:                          setting.NewCfg(),
				ProvisioningService:          fakeProvisioningService,
				LibraryPanelService:          &mockLibraryPanelService{},
				LibraryElementService:        &libraryelementsfake.LibraryElementService{},
				dashboardProvisioningService: mockDashboardProvisioningService{},
				SQLStore:                     mockSQLStore,
				AccessControl:                accesscontrolmock.New(),
				DashboardService:             dashboardService,
				Features:                     featuremgmt.WithFeatures(),
				starService:                  startest.NewStarServiceFake(),
				tracer:                       tracing.InitializeTracerForTest(),
			}
			hs.callGetDashboard(sc)

			assert.Equal(t, http.StatusOK, sc.resp.Code)

			dash := dtos.DashboardFullWithMeta{}
			err := json.NewDecoder(sc.resp.Body).Decode(&dash)
			require.NoError(t, err)

			assert.Equal(t, false, dash.Meta.Provisioned)
		}, mockSQLStore)
	})
}

func TestDashboardVersionsAPIEndpoint(t *testing.T) {
	fakeDash := dashboards.NewDashboard("Child dash")

	fakeDashboardVersionService := dashvertest.NewDashboardVersionServiceFake()
	dashboardService := dashboards.NewFakeDashboardService(t)
	dashboardService.On("GetDashboard", mock.Anything, mock.AnythingOfType("*dashboards.GetDashboardQuery")).Return(fakeDash, nil)

	mockSQLStore := dbtest.NewFakeDB()

	cfg := setting.NewCfg()

	getHS := func(userSvc *usertest.FakeUserService) *HTTPServer {
		return &HTTPServer{
			Cfg:                     cfg,
			pluginStore:             &pluginstore.FakePluginStore{},
			SQLStore:                mockSQLStore,
			AccessControl:           accesscontrolmock.New(),
			Features:                featuremgmt.WithFeatures(),
			DashboardService:        dashboardService,
			dashboardVersionService: fakeDashboardVersionService,
			QuotaService:            quotatest.New(false, nil),
			userService:             userSvc,
			CacheService:            localcache.New(5*time.Minute, 10*time.Minute),
			log:                     log.New(),
			tracer:                  tracing.InitializeTracerForTest(),
		}
	}

	setUp := func() {
		guardian.MockDashboardGuardian(&guardian.FakeDashboardGuardian{CanSaveValue: true})
	}

	loggedInUserScenarioWithRole(t, "When user exists and calling GET on", "GET", "/api/dashboards/id/2/versions",
		"/api/dashboards/id/:dashboardId/versions", org.RoleEditor, func(sc *scenarioContext) {
			setUp()
			fakeDashboardVersionService.ExpectedListDashboarVersions = []*dashver.DashboardVersionDTO{
				{
					Version:   1,
					CreatedBy: 1,
				},
				{
					Version:   2,
					CreatedBy: 1,
				},
			}
			getHS(&usertest.FakeUserService{
				ExpectedSignedInUser: &user.SignedInUser{Login: "test-user"},
			}).callGetDashboardVersions(sc)

			assert.Equal(t, http.StatusOK, sc.resp.Code)
			var versions dashver.DashboardVersionResponseMeta
			err := json.NewDecoder(sc.resp.Body).Decode(&versions)
			require.NoError(t, err)
			for _, v := range versions.Versions {
				assert.Equal(t, "test-user", v.CreatedBy)
			}
		}, mockSQLStore)

	loggedInUserScenarioWithRole(t, "When user does not exist and calling GET on", "GET", "/api/dashboards/id/2/versions",
		"/api/dashboards/id/:dashboardId/versions", org.RoleEditor, func(sc *scenarioContext) {
			setUp()
			fakeDashboardVersionService.ExpectedListDashboarVersions = []*dashver.DashboardVersionDTO{
				{
					Version:   1,
					CreatedBy: 1,
				},
				{
					Version:   2,
					CreatedBy: 1,
				},
			}
			getHS(&usertest.FakeUserService{
				ExpectedError: user.ErrUserNotFound,
			}).callGetDashboardVersions(sc)

			assert.Equal(t, http.StatusOK, sc.resp.Code)
			var versions dashver.DashboardVersionResponseMeta
			err := json.NewDecoder(sc.resp.Body).Decode(&versions)
			require.NoError(t, err)
			for _, v := range versions.Versions {
				assert.Equal(t, anonString, v.CreatedBy)
			}
		}, mockSQLStore)

	loggedInUserScenarioWithRole(t, "When failing to get user and calling GET on", "GET", "/api/dashboards/id/2/versions",
		"/api/dashboards/id/:dashboardId/versions", org.RoleEditor, func(sc *scenarioContext) {
			setUp()
			fakeDashboardVersionService.ExpectedListDashboarVersions = []*dashver.DashboardVersionDTO{
				{
					Version:   1,
					CreatedBy: 1,
				},
				{
					Version:   2,
					CreatedBy: 1,
				},
			}
			getHS(&usertest.FakeUserService{
				ExpectedError: fmt.Errorf("some error"),
			}).callGetDashboardVersions(sc)

			assert.Equal(t, http.StatusOK, sc.resp.Code)
			var versions dashver.DashboardVersionResponseMeta
			err := json.NewDecoder(sc.resp.Body).Decode(&versions)
			require.NoError(t, err)
			for _, v := range versions.Versions {
				assert.Equal(t, anonString, v.CreatedBy)
			}
		}, mockSQLStore)
}

func getDashboardShouldReturn200WithConfig(t *testing.T, sc *scenarioContext, provisioningService provisioning.ProvisioningService, dashboardStore dashboards.Store, dashboardService dashboards.DashboardService, folderStore folder.FolderStore) dtos.DashboardFullWithMeta {
	t.Helper()

	if provisioningService == nil {
		provisioningService = provisioning.NewProvisioningServiceMock(context.Background())
	}

	features := featuremgmt.WithFeatures()
	var err error
	if dashboardStore == nil {
		sql, cfg := db.InitTestDBWithCfg(t)
		dashboardStore, err = database.ProvideDashboardStore(sql, cfg, features, tagimpl.ProvideService(sql))
		require.NoError(t, err)
	}

	libraryPanelsService := mockLibraryPanelService{}
	libraryElementsService := libraryelementsfake.LibraryElementService{}
	cfg := setting.NewCfg()
	ac := accesscontrolmock.New()
	folderPermissions := accesscontrolmock.NewMockedPermissionsService()
	dashboardPermissions := accesscontrolmock.NewMockedPermissionsService()

	db := db.InitTestDB(t)
	fStore := folderimpl.ProvideStore(db)
	quotaService := quotatest.New(false, nil)
	folderSvc := folderimpl.ProvideService(
		fStore, ac, bus.ProvideBus(tracing.InitializeTracerForTest()), dashboardStore, folderStore,
<<<<<<< HEAD
		nil, db, features, supportbundlestest.NewFakeBundleService(), nil, cfg, nil, tracing.InitializeTracerForTest(), nil, dualwrite.ProvideTestService())
	if dashboardService == nil {
		dashboardService, err = service.ProvideDashboardServiceImpl(
			cfg, dashboardStore, folderStore, features, folderPermissions,
			ac, folderSvc, fStore, nil, client.MockTestRestConfig{}, nil, quotaService, nil, nil, nil, dualwrite.ProvideTestService(),
=======
		nil, db, features, supportbundlestest.NewFakeBundleService(), nil, cfg, nil, tracing.InitializeTracerForTest(), nil, sort.ProvideService())
	if dashboardService == nil {
		dashboardService, err = service.ProvideDashboardServiceImpl(
			cfg, dashboardStore, folderStore, features, folderPermissions,
			ac, folderSvc, fStore, nil, client.MockTestRestConfig{}, nil, quotaService, nil, nil, nil, sort.ProvideService(),
>>>>>>> 011726c8
		)
		require.NoError(t, err)
		dashboardService.(dashboards.PermissionsRegistrationService).RegisterDashboardPermissions(dashboardPermissions)
	}

	dashboardProvisioningService, err := service.ProvideDashboardServiceImpl(
		cfg, dashboardStore, folderStore, features, folderPermissions,
<<<<<<< HEAD
		ac, folderSvc, fStore, nil, client.MockTestRestConfig{}, nil, quotaService, nil, nil, nil, dualwrite.ProvideTestService(),
=======
		ac, folderSvc, fStore, nil, client.MockTestRestConfig{}, nil, quotaService, nil, nil, nil,
		sort.ProvideService(),
>>>>>>> 011726c8
	)
	require.NoError(t, err)

	hs := &HTTPServer{
		Cfg:                          cfg,
		LibraryPanelService:          &libraryPanelsService,
		LibraryElementService:        &libraryElementsService,
		SQLStore:                     sc.sqlStore,
		ProvisioningService:          provisioningService,
		AccessControl:                accesscontrolmock.New(),
		dashboardProvisioningService: dashboardProvisioningService,
		DashboardService:             dashboardService,
		Features:                     featuremgmt.WithFeatures(),
		starService:                  startest.NewStarServiceFake(),
		tracer:                       tracing.InitializeTracerForTest(),
	}

	hs.callGetDashboard(sc)

	require.Equal(sc.t, 200, sc.resp.Code)

	dash := dtos.DashboardFullWithMeta{}
	err = json.NewDecoder(sc.resp.Body).Decode(&dash)
	require.NoError(sc.t, err)

	return dash
}

func (hs *HTTPServer) callGetDashboard(sc *scenarioContext) {
	sc.handlerFunc = hs.GetDashboard
	sc.fakeReqWithParams("GET", sc.url, map[string]string{}).exec()
}

func (hs *HTTPServer) callGetDashboardVersions(sc *scenarioContext) {
	sc.handlerFunc = hs.GetDashboardVersions
	sc.fakeReqWithParams("GET", sc.url, map[string]string{}).exec()
}

func callPostDashboard(sc *scenarioContext) {
	sc.fakeReqWithParams("POST", sc.url, map[string]string{}).exec()
}

func callRestoreDashboardVersion(sc *scenarioContext) {
	sc.fakeReqWithParams("POST", sc.url, map[string]string{}).exec()
}

func callPostDashboardShouldReturnSuccess(sc *scenarioContext) {
	callPostDashboard(sc)

	assert.Equal(sc.t, 200, sc.resp.Code)
}

func postDashboardScenario(t *testing.T, desc string, url string, routePattern string, cmd dashboards.SaveDashboardCommand, dashboardService dashboards.DashboardService, folderService folder.Service, fn scenarioFunc) {
	t.Run(fmt.Sprintf("%s %s", desc, url), func(t *testing.T) {
		cfg := setting.NewCfg()
		hs := HTTPServer{
			Cfg:                   cfg,
			ProvisioningService:   provisioning.NewProvisioningServiceMock(context.Background()),
			Live:                  newTestLive(t, db.InitTestDB(t)),
			QuotaService:          quotatest.New(false, nil),
			pluginStore:           &pluginstore.FakePluginStore{},
			LibraryPanelService:   &mockLibraryPanelService{},
			LibraryElementService: &libraryelementsfake.LibraryElementService{},
			DashboardService:      dashboardService,
			folderService:         folderService,
			Features:              featuremgmt.WithFeatures(),
			accesscontrolService:  actest.FakeService{},
			log:                   log.New("test-logger"),
			tracer:                tracing.InitializeTracerForTest(),
		}

		sc := setupScenarioContext(t, url)
		sc.defaultHandler = routing.Wrap(func(c *contextmodel.ReqContext) response.Response {
			c.Req.Body = mockRequestBody(cmd)
			c.Req.Header.Add("Content-Type", "application/json")
			sc.context = c
			sc.context.SignedInUser = &user.SignedInUser{OrgID: cmd.OrgID, UserID: cmd.UserID}

			return hs.PostDashboard(c)
		})

		sc.m.Post(routePattern, sc.defaultHandler)

		fn(sc)
	})
}

func postDiffScenario(t *testing.T, desc string, url string, routePattern string, cmd dtos.CalculateDiffOptions,
	role org.RoleType, fn scenarioFunc, sqlmock db.DB, fakeDashboardVersionService *dashvertest.FakeDashboardVersionService,
) {
	t.Run(fmt.Sprintf("%s %s", desc, url), func(t *testing.T) {
		cfg := setting.NewCfg()

		dashSvc := dashboards.NewFakeDashboardService(t)
		hs := HTTPServer{
			Cfg:                     cfg,
			ProvisioningService:     provisioning.NewProvisioningServiceMock(context.Background()),
			Live:                    newTestLive(t, db.InitTestDB(t)),
			QuotaService:            quotatest.New(false, nil),
			LibraryPanelService:     &mockLibraryPanelService{},
			LibraryElementService:   &libraryelementsfake.LibraryElementService{},
			SQLStore:                sqlmock,
			dashboardVersionService: fakeDashboardVersionService,
			Features:                featuremgmt.WithFeatures(),
			DashboardService:        dashSvc,
			tracer:                  tracing.InitializeTracerForTest(),
		}

		sc := setupScenarioContext(t, url)
		sc.defaultHandler = routing.Wrap(func(c *contextmodel.ReqContext) response.Response {
			c.Req.Body = mockRequestBody(cmd)
			c.Req.Header.Add("Content-Type", "application/json")
			sc.context = c
			sc.context.SignedInUser = &user.SignedInUser{
				OrgID:  testOrgID,
				UserID: testUserID,
			}
			sc.context.OrgRole = role

			return hs.CalculateDashboardDiff(c)
		})

		sc.m.Post(routePattern, sc.defaultHandler)

		fn(sc)
	})
}

func restoreDashboardVersionScenario(t *testing.T, desc string, url string, routePattern string,
	mock *dashboards.FakeDashboardService, fakeDashboardVersionService *dashvertest.FakeDashboardVersionService,
	cmd dtos.RestoreDashboardVersionCommand, fn scenarioFunc, sqlStore db.DB,
) {
	t.Run(fmt.Sprintf("%s %s", desc, url), func(t *testing.T) {
		cfg := setting.NewCfg()
		folderSvc := foldertest.NewFakeService()
		folderSvc.ExpectedFolder = &folder.Folder{}

		hs := HTTPServer{
			Cfg:                     cfg,
			ProvisioningService:     provisioning.NewProvisioningServiceMock(context.Background()),
			Live:                    newTestLive(t, db.InitTestDB(t)),
			QuotaService:            quotatest.New(false, nil),
			LibraryPanelService:     &mockLibraryPanelService{},
			LibraryElementService:   &libraryelementsfake.LibraryElementService{},
			DashboardService:        mock,
			SQLStore:                sqlStore,
			Features:                featuremgmt.WithFeatures(),
			dashboardVersionService: fakeDashboardVersionService,
			accesscontrolService:    actest.FakeService{},
			folderService:           folderSvc,
			tracer:                  tracing.InitializeTracerForTest(),
		}

		sc := setupScenarioContext(t, url)
		sc.sqlStore = sqlStore
		sc.dashboardVersionService = fakeDashboardVersionService
		sc.defaultHandler = routing.Wrap(func(c *contextmodel.ReqContext) response.Response {
			c.Req.Body = mockRequestBody(cmd)
			c.Req.Header.Add("Content-Type", "application/json")
			sc.context = c
			sc.context.SignedInUser = &user.SignedInUser{
				OrgID:  testOrgID,
				UserID: testUserID,
			}
			sc.context.OrgRole = org.RoleAdmin

			return hs.RestoreDashboardVersion(c)
		})

		sc.m.Post(routePattern, sc.defaultHandler)

		fn(sc)
	})
}

func (sc *scenarioContext) ToJSON() *simplejson.Json {
	result := simplejson.New()
	err := json.NewDecoder(sc.resp.Body).Decode(result)
	require.NoError(sc.t, err)
	return result
}

type mockDashboardProvisioningService struct {
	dashboards.DashboardProvisioningService
}

func (s mockDashboardProvisioningService) GetProvisionedDashboardDataByDashboardID(ctx context.Context, dashboardID int64) (
	*dashboards.DashboardProvisioning, error,
) {
	return nil, nil
}

type mockLibraryPanelService struct{}

var _ librarypanels.Service = (*mockLibraryPanelService)(nil)

func (m *mockLibraryPanelService) ConnectLibraryPanelsForDashboard(c context.Context, signedInUser identity.Requester, dash *dashboards.Dashboard) error {
	return nil
}

func (m *mockLibraryPanelService) ImportLibraryPanelsForDashboard(c context.Context, signedInUser identity.Requester, libraryPanels *simplejson.Json, panels []any, folderID int64, folderUID string) error {
	return nil
}<|MERGE_RESOLUTION|>--- conflicted
+++ resolved
@@ -834,19 +834,11 @@
 	quotaService := quotatest.New(false, nil)
 	folderSvc := folderimpl.ProvideService(
 		fStore, ac, bus.ProvideBus(tracing.InitializeTracerForTest()), dashboardStore, folderStore,
-<<<<<<< HEAD
-		nil, db, features, supportbundlestest.NewFakeBundleService(), nil, cfg, nil, tracing.InitializeTracerForTest(), nil, dualwrite.ProvideTestService())
+		nil, db, features, supportbundlestest.NewFakeBundleService(), nil, cfg, nil, tracing.InitializeTracerForTest(), nil, dualwrite.ProvideTestService(), sort.ProvideService())
 	if dashboardService == nil {
 		dashboardService, err = service.ProvideDashboardServiceImpl(
 			cfg, dashboardStore, folderStore, features, folderPermissions,
-			ac, folderSvc, fStore, nil, client.MockTestRestConfig{}, nil, quotaService, nil, nil, nil, dualwrite.ProvideTestService(),
-=======
-		nil, db, features, supportbundlestest.NewFakeBundleService(), nil, cfg, nil, tracing.InitializeTracerForTest(), nil, sort.ProvideService())
-	if dashboardService == nil {
-		dashboardService, err = service.ProvideDashboardServiceImpl(
-			cfg, dashboardStore, folderStore, features, folderPermissions,
-			ac, folderSvc, fStore, nil, client.MockTestRestConfig{}, nil, quotaService, nil, nil, nil, sort.ProvideService(),
->>>>>>> 011726c8
+			ac, folderSvc, fStore, nil, client.MockTestRestConfig{}, nil, quotaService, nil, nil, nil, dualwrite.ProvideTestService(), sort.ProvideService(),
 		)
 		require.NoError(t, err)
 		dashboardService.(dashboards.PermissionsRegistrationService).RegisterDashboardPermissions(dashboardPermissions)
@@ -854,12 +846,9 @@
 
 	dashboardProvisioningService, err := service.ProvideDashboardServiceImpl(
 		cfg, dashboardStore, folderStore, features, folderPermissions,
-<<<<<<< HEAD
-		ac, folderSvc, fStore, nil, client.MockTestRestConfig{}, nil, quotaService, nil, nil, nil, dualwrite.ProvideTestService(),
-=======
 		ac, folderSvc, fStore, nil, client.MockTestRestConfig{}, nil, quotaService, nil, nil, nil,
+		dualwrite.ProvideTestService(),
 		sort.ProvideService(),
->>>>>>> 011726c8
 	)
 	require.NoError(t, err)
 
