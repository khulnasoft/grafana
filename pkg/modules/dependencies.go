package modules

const (
	All string = "all"

	BackgroundServices string = "background-services"
<<<<<<< HEAD
	CertGenerator      string = "cert-generator"

	HTTPServer string = "http-server"

	KubernetesAPIServer    string = "kubernetes-apiserver"
	KubernetesRegistration string = "kubernetes-registration"
	Kubernetes             string = "kubernetes"
	KubernetesClientset    string = "kubernetes-clientset"

=======
	// CertGenerator generates certificates for grafana-apiserver
	CertGenerator string = "cert-generator"
	// GrafanaAPIServer is the Kubertenes API server for Grafana Resources
	GrafanaAPIServer string = "grafana-apiserver"
	// HTTPServer is the HTTP server for Grafana
	HTTPServer string = "http-server"
	// Provisioning sets up Grafana with preconfigured datasources, dashboards, etc.
>>>>>>> 017ab9dd
	Provisioning string = "provisioning"
)

var dependencyMap = map[string][]string{
<<<<<<< HEAD
	CertGenerator: {},

	HTTPServer: {CertGenerator},

	KubernetesAPIServer:    {CertGenerator},
	KubernetesRegistration: {KubernetesAPIServer},
	KubernetesClientset:    {KubernetesRegistration},
	Kubernetes:             {KubernetesClientset},

	Provisioning: {},

	All: {BackgroundServices, Kubernetes, HTTPServer, Provisioning},
=======
	BackgroundServices: {Provisioning, HTTPServer},

	CertGenerator:    {},
	GrafanaAPIServer: {CertGenerator},

	All: {Provisioning, HTTPServer, BackgroundServices},
>>>>>>> 017ab9dd
}<|MERGE_RESOLUTION|>--- conflicted
+++ resolved
@@ -4,17 +4,6 @@
 	All string = "all"
 
 	BackgroundServices string = "background-services"
-<<<<<<< HEAD
-	CertGenerator      string = "cert-generator"
-
-	HTTPServer string = "http-server"
-
-	KubernetesAPIServer    string = "kubernetes-apiserver"
-	KubernetesRegistration string = "kubernetes-registration"
-	Kubernetes             string = "kubernetes"
-	KubernetesClientset    string = "kubernetes-clientset"
-
-=======
 	// CertGenerator generates certificates for grafana-apiserver
 	CertGenerator string = "cert-generator"
 	// GrafanaAPIServer is the Kubertenes API server for Grafana Resources
@@ -22,30 +11,21 @@
 	// HTTPServer is the HTTP server for Grafana
 	HTTPServer string = "http-server"
 	// Provisioning sets up Grafana with preconfigured datasources, dashboards, etc.
->>>>>>> 017ab9dd
 	Provisioning string = "provisioning"
+	// KubernetesClientset provides a clientset for Kubernetes APIs
+	KubernetesClientset string = "kubernetes-clientset"
+	// KubernetesRegistration provides functionality to register GRDs
+	KubernetesRegistration string = "kubernetes-registration"
 )
 
 var dependencyMap = map[string][]string{
-<<<<<<< HEAD
-	CertGenerator: {},
-
-	HTTPServer: {CertGenerator},
-
-	KubernetesAPIServer:    {CertGenerator},
-	KubernetesRegistration: {KubernetesAPIServer},
-	KubernetesClientset:    {KubernetesRegistration},
-	Kubernetes:             {KubernetesClientset},
-
-	Provisioning: {},
-
-	All: {BackgroundServices, Kubernetes, HTTPServer, Provisioning},
-=======
 	BackgroundServices: {Provisioning, HTTPServer},
 
 	CertGenerator:    {},
 	GrafanaAPIServer: {CertGenerator},
 
-	All: {Provisioning, HTTPServer, BackgroundServices},
->>>>>>> 017ab9dd
+	KubernetesRegistration: {GrafanaAPIServer},
+	KubernetesClientset:    {KubernetesRegistration},
+
+	All: {Provisioning, HTTPServer, BackgroundServices, KubernetesClientset},
 }