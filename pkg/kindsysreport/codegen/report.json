--- conflicted
+++ resolved
@@ -2306,11 +2306,7 @@
           "trendpanelcfg",
           "videopanelcfg"
         ],
-<<<<<<< HEAD
-        "count": 15
-=======
-        "count": 13
->>>>>>> 152e0e21
+        "count": 14
       },
       "planned": {
         "name": "planned",
