--- conflicted
+++ resolved
@@ -31,7 +31,6 @@
 		return client
 	}
 
-<<<<<<< HEAD
 	t.Run("Custom metrics", func(t *testing.T) {
 		client = fakeCWClient{
 			metrics: []*cloudwatch.Metric{
@@ -40,40 +39,12 @@
 					Dimensions: []*cloudwatch.Dimension{
 						{
 							Name: aws.String("Test_DimensionName"),
-=======
-func (m mockedRGTA) GetResourcesPages(in *resourcegroupstaggingapi.GetResourcesInput, fn func(*resourcegroupstaggingapi.GetResourcesOutput, bool) bool) error {
-	fn(&m.Resp, true)
-	return nil
-}
-
-func TestCloudWatchMetrics(t *testing.T) {
-	t.Run("When calling getMetricsForCustomMetrics", func(t *testing.T) {
-		const region = "us-east-1"
-		e := &cloudWatchExecutor{
-			DataSource: &models.DataSource{
-				Database: "default",
-				JsonData: simplejson.NewFromAny(map[string]interface{}{
-					"Region": region,
-				}),
-			},
-		}
-		f := func(region string) (cloudwatch.ListMetricsOutput, error) {
-			return cloudwatch.ListMetricsOutput{
-				Metrics: []*cloudwatch.Metric{
-					{
-						MetricName: aws.String("Test_MetricName"),
-						Dimensions: []*cloudwatch.Dimension{
-							{
-								Name: aws.String("Test_DimensionName"),
-							},
->>>>>>> 9328d914
-						},
-					},
-				},
-			},
-		}
-<<<<<<< HEAD
-		executor := &CloudWatchExecutor{}
+						},
+					},
+				},
+			},
+		}
+		executor := &cloudWatchExecutor{}
 		resp, err := executor.Query(context.Background(), fakeDataSource(), &tsdb.TsdbQuery{
 			Queries: []*tsdb.Query{
 				{
@@ -86,9 +57,6 @@
 				},
 			},
 		})
-=======
-		metrics, err := e.getMetricsForCustomMetrics(region, f)
->>>>>>> 9328d914
 		require.NoError(t, err)
 
 		assert.Equal(t, &tsdb.Response{
@@ -120,7 +88,6 @@
 		}, resp)
 	})
 
-<<<<<<< HEAD
 	t.Run("Dimension keys for custom metrics", func(t *testing.T) {
 		client = fakeCWClient{
 			metrics: []*cloudwatch.Metric{
@@ -129,34 +96,12 @@
 					Dimensions: []*cloudwatch.Dimension{
 						{
 							Name: aws.String("Test_DimensionName"),
-=======
-	t.Run("When calling getDimensionsForCustomMetrics", func(t *testing.T) {
-		const region = "us-east-1"
-		e := &cloudWatchExecutor{
-			DataSource: &models.DataSource{
-				Database: "default",
-				JsonData: simplejson.NewFromAny(map[string]interface{}{
-					"Region": region,
-				}),
-			},
-		}
-		f := func(region string) (cloudwatch.ListMetricsOutput, error) {
-			return cloudwatch.ListMetricsOutput{
-				Metrics: []*cloudwatch.Metric{
-					{
-						MetricName: aws.String("Test_MetricName"),
-						Dimensions: []*cloudwatch.Dimension{
-							{
-								Name: aws.String("Test_DimensionName"),
-							},
->>>>>>> 9328d914
-						},
-					},
-				},
-			},
-		}
-<<<<<<< HEAD
-		executor := &CloudWatchExecutor{}
+						},
+					},
+				},
+			},
+		}
+		executor := &cloudWatchExecutor{}
 		resp, err := executor.Query(context.Background(), fakeDataSource(), &tsdb.TsdbQuery{
 			Queries: []*tsdb.Query{
 				{
@@ -194,20 +139,6 @@
 								},
 							},
 						},
-=======
-		dimensionKeys, err := e.getDimensionsForCustomMetrics(region, f)
-		require.NoError(t, err)
-
-		assert.Contains(t, dimensionKeys, "Test_DimensionName")
-	})
-
-	t.Run("When calling handleGetRegions", func(t *testing.T) {
-		executor := &cloudWatchExecutor{
-			ec2Svc: mockedEc2{RespRegions: ec2.DescribeRegionsOutput{
-				Regions: []*ec2.Region{
-					{
-						RegionName: aws.String("ap-northeast-2"),
->>>>>>> 9328d914
 					},
 				},
 			},
@@ -232,7 +163,7 @@
 		cli = fakeEC2Client{
 			regions: []string{regionName},
 		}
-		executor := &CloudWatchExecutor{}
+		executor := &cloudWatchExecutor{}
 		resp, err := executor.Query(context.Background(), fakeDataSource(), &tsdb.TsdbQuery{
 			Queries: []*tsdb.Query{
 				{
@@ -289,7 +220,6 @@
 		newEC2Client = origNewEC2Client
 	})
 
-<<<<<<< HEAD
 	var cli fakeEC2Client
 
 	newEC2Client = func(client.ConfigProvider) ec2iface.EC2API {
@@ -308,29 +238,14 @@
 								{
 									Key:   aws.String("Environment"),
 									Value: aws.String("production"),
-=======
-	t.Run("When calling handleGetEc2InstanceAttribute", func(t *testing.T) {
-		executor := &cloudWatchExecutor{
-			ec2Svc: mockedEc2{Resp: ec2.DescribeInstancesOutput{
-				Reservations: []*ec2.Reservation{
-					{
-						Instances: []*ec2.Instance{
-							{
-								InstanceId: aws.String("i-12345678"),
-								Tags: []*ec2.Tag{
-									{
-										Key:   aws.String("Environment"),
-										Value: aws.String("production"),
-									},
->>>>>>> 9328d914
-								},
-							},
-						},
-					},
-				},
-			},
-		}
-		executor := &CloudWatchExecutor{}
+								},
+							},
+						},
+					},
+				},
+			},
+		}
+		executor := &cloudWatchExecutor{}
 		resp, err := executor.Query(context.Background(), fakeDataSource(), &tsdb.TsdbQuery{
 			Queries: []*tsdb.Query{
 				{
@@ -348,7 +263,6 @@
 		})
 		require.NoError(t, err)
 
-<<<<<<< HEAD
 		assert.Equal(t, &tsdb.Response{
 			Results: map[string]*tsdb.QueryResult{
 				"": {
@@ -363,22 +277,6 @@
 								},
 								{
 									Text: "value",
-=======
-		assert.Equal(t, "i-12345678", result[0].Text)
-	})
-
-	t.Run("When calling handleGetEbsVolumeIds", func(t *testing.T) {
-		executor := &cloudWatchExecutor{
-			ec2Svc: mockedEc2{Resp: ec2.DescribeInstancesOutput{
-				Reservations: []*ec2.Reservation{
-					{
-						Instances: []*ec2.Instance{
-							{
-								InstanceId: aws.String("i-1"),
-								BlockDeviceMappings: []*ec2.InstanceBlockDeviceMapping{
-									{Ebs: &ec2.EbsInstanceBlockDevice{VolumeId: aws.String("vol-1-1")}},
-									{Ebs: &ec2.EbsInstanceBlockDevice{VolumeId: aws.String("vol-1-2")}},
->>>>>>> 9328d914
 								},
 							},
 							Rows: []tsdb.RowValues{
@@ -450,7 +348,7 @@
 				},
 			},
 		}
-		executor := &CloudWatchExecutor{}
+		executor := &cloudWatchExecutor{}
 		resp, err := executor.Query(context.Background(), fakeDataSource(), &tsdb.TsdbQuery{
 			Queries: []*tsdb.Query{
 				{
@@ -465,7 +363,6 @@
 		})
 		require.NoError(t, err)
 
-<<<<<<< HEAD
 		assert.Equal(t, &tsdb.Response{
 			Results: map[string]*tsdb.QueryResult{
 				"": {
@@ -473,24 +370,6 @@
 						"rowCount": 6,
 					}),
 					Tables: []*tsdb.Table{
-=======
-		require.Len(t, result, 8)
-		assert.Equal(t, "vol-1-1", result[0].Text)
-		assert.Equal(t, "vol-1-2", result[1].Text)
-		assert.Equal(t, "vol-2-1", result[2].Text)
-		assert.Equal(t, "vol-2-2", result[3].Text)
-		assert.Equal(t, "vol-3-1", result[4].Text)
-		assert.Equal(t, "vol-3-2", result[5].Text)
-		assert.Equal(t, "vol-4-1", result[6].Text)
-		assert.Equal(t, "vol-4-2", result[7].Text)
-	})
-
-	t.Run("When calling handleGetResourceArns", func(t *testing.T) {
-		executor := &cloudWatchExecutor{
-			rgtaSvc: mockedRGTA{
-				Resp: resourcegroupstaggingapi.GetResourcesOutput{
-					ResourceTagMappingList: []*resourcegroupstaggingapi.ResourceTagMapping{
->>>>>>> 9328d914
 						{
 							Columns: []tsdb.TableColumn{
 								{
@@ -569,7 +448,7 @@
 				},
 			},
 		}
-		executor := &CloudWatchExecutor{}
+		executor := &cloudWatchExecutor{}
 		resp, err := executor.Query(context.Background(), fakeDataSource(), &tsdb.TsdbQuery{
 			Queries: []*tsdb.Query{
 				{
