--- conflicted
+++ resolved
@@ -1177,11 +1177,7 @@
 			return &GetBlobResponse{Error: status}, nil
 		}
 
-<<<<<<< HEAD
-		info := obj.GetBlob()
-=======
 		info = obj.GetBlob()
->>>>>>> 8f378220
 		if info == nil || info.UID == "" {
 			return &GetBlobResponse{Error: &ErrorResult{
 				Message: "Resource does not have a linked blob",
