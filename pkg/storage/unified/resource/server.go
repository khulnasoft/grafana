package resource

import (
	context "context"
	"encoding/json"
	"fmt"
	"log/slog"
	"net/http"
	"sync"
	"time"

	"go.opentelemetry.io/otel/trace"
	"go.opentelemetry.io/otel/trace/noop"
	apierrors "k8s.io/apimachinery/pkg/api/errors"
	metav1 "k8s.io/apimachinery/pkg/apis/meta/v1"
	"k8s.io/apimachinery/pkg/apis/meta/v1/unstructured"

	"github.com/grafana/grafana/pkg/apimachinery/identity"
	"github.com/grafana/grafana/pkg/apimachinery/utils"
)

// ResourceServer implements all gRPC services
type ResourceServer interface {
	ResourceStoreServer
	ResourceIndexServer
	DiagnosticsServer
	LifecycleHooks
}

type ListIterator interface {
	Next() bool // sql.Rows

	// Iterator error (if exts)
	Error() error

	// The token that can be used to start iterating *after* this item
	ContinueToken() string

	// ResourceVersion of the current item
	ResourceVersion() int64

	// Namespace of the current item
	// Used for fast(er) authz filtering
	Namespace() string

	// Name of the current item
	// Used for fast(er) authz filtering
	Name() string

	// Value for the current item
	Value() []byte
}

// The StorageBackend is an internal abstraction that supports interacting with
// the underlying raw storage medium.  This interface is never exposed directly,
// it is provided by concrete instances that actually write values.
type StorageBackend interface {
	// Write a Create/Update/Delete,
	// NOTE: the contents of WriteEvent have been validated
	// Return the revisionVersion for this event or error
	WriteEvent(context.Context, WriteEvent) (int64, error)

	// Read a resource from storage optionally at an explicit version
	ReadResource(context.Context, *ReadRequest) *ReadResponse

	// When the ResourceServer executes a List request, this iterator will
	// query the backend for potential results.  All results will be
	// checked against the kubernetes requirements before finally returning
	// results.  The list options can be used to improve performance
	// but are the the final answer.
	ListIterator(context.Context, *ListRequest, func(ListIterator) error) (int64, error)

	// Get all events from the store
	// For HA setups, this will be more events than the local WriteEvent above!
	WatchWriteEvents(ctx context.Context) (<-chan *WrittenEvent, error)
}

type ResourceServerOptions struct {
	// OTel tracer
	Tracer trace.Tracer

	// Real storage backend
	Backend StorageBackend

	// Requests based on a search index
	Index ResourceIndexServer

	// Diagnostics
	Diagnostics DiagnosticsServer

	// Check if a user has access to write folders
	// When this is nil, no resources can have folders configured
	Authorizer Authorizer

	// Callbacks for startup and shutdown
	Lifecycle LifecycleHooks

	// Get the current time in unix millis
	Now func() int64
}

func NewResourceServer(opts ResourceServerOptions) (ResourceServer, error) {
	if opts.Tracer == nil {
		opts.Tracer = noop.NewTracerProvider().Tracer("resource-server")
	}

	if opts.Backend == nil {
		return nil, fmt.Errorf("missing Backend implementation")
	}
	if opts.Authorizer == nil {
		opts.Authorizer = NewAlwaysAuthorizer()
	}
	if opts.Index == nil {
		opts.Index = &noopService{}
	}
	if opts.Diagnostics == nil {
		opts.Diagnostics = &noopService{}
	}
	if opts.Now == nil {
		opts.Now = func() int64 {
			return time.Now().UnixMilli()
		}
	}

	// Make this cancelable
	ctx, cancel := context.WithCancel(identity.WithRequester(context.Background(),
		&identity.StaticRequester{
			Type:           identity.TypeServiceAccount,
			Login:          "watcher", // admin user for watch
			UserID:         1,
			IsGrafanaAdmin: true,
		}))
	return &server{
		tracer:      opts.Tracer,
		log:         slog.Default().With("logger", "resource-server"),
		backend:     opts.Backend,
		index:       opts.Index,
		diagnostics: opts.Diagnostics,
		authz:       opts.Authorizer,
		lifecycle:   opts.Lifecycle,
		now:         opts.Now,
		ctx:         ctx,
		cancel:      cancel,
	}, nil
}

var _ ResourceServer = &server{}

type server struct {
	tracer      trace.Tracer
	log         *slog.Logger
	backend     StorageBackend
	index       ResourceIndexServer
	diagnostics DiagnosticsServer
	authz       Authorizer
	lifecycle   LifecycleHooks
	now         func() int64

	// Background watch task -- this has permissions for everything
	ctx         context.Context
	cancel      context.CancelFunc
	broadcaster Broadcaster[*WrittenEvent]

	// init checking
	once    sync.Once
	initErr error
}

// Init implements ResourceServer.
func (s *server) Init(ctx context.Context) error {
	s.once.Do(func() {
		// Call lifecycle hooks
		if s.lifecycle != nil {
			err := s.lifecycle.Init(ctx)
			if err != nil {
				s.initErr = fmt.Errorf("initialize Resource Server: %w", err)
			}
		}

		// Start watching for changes
		if s.initErr == nil {
			s.initErr = s.initWatcher()
		}

		if s.initErr != nil {
			s.log.Error("error initializing resource server", "error", s.initErr)
		}
	})
	return s.initErr
}

func (s *server) Stop(ctx context.Context) error {
	s.initErr = fmt.Errorf("service is stopping")

	var stopFailed bool
	if s.lifecycle != nil {
		err := s.lifecycle.Stop(ctx)
		if err != nil {
			stopFailed = true
			s.initErr = fmt.Errorf("service stopeed with error: %w", err)
		}
	}

	// Stops the streaming
	s.cancel()

	// mark the value as done
	if stopFailed {
		return s.initErr
	}
	s.initErr = fmt.Errorf("service is stopped")

	return nil
}

// Old value indicates an update -- otherwise a create
func (s *server) newEvent(ctx context.Context, user identity.Requester, key *ResourceKey, value, oldValue []byte) (*WriteEvent, *ErrorResult) {
	tmp := &unstructured.Unstructured{}
	err := tmp.UnmarshalJSON(value)
	if err != nil {
		return nil, AsErrorResult(err)
	}
	obj, err := utils.MetaAccessor(tmp)
	if err != nil {
		return nil, AsErrorResult(err)
	}

	event := &WriteEvent{
		Value:  value,
		Key:    key,
		Object: obj,
	}
	if oldValue == nil {
		event.Type = WatchEvent_ADDED
	} else {
		event.Type = WatchEvent_MODIFIED

		temp := &unstructured.Unstructured{}
		err = temp.UnmarshalJSON(oldValue)
		if err != nil {
			return nil, AsErrorResult(err)
		}
		event.ObjectOld, err = utils.MetaAccessor(temp)
		if err != nil {
			return nil, AsErrorResult(err)
		}
	}

	if key.Namespace != obj.GetNamespace() {
		return nil, NewBadRequestError("key/namespace do not match")
	}

	gvk := obj.GetGroupVersionKind()
	if gvk.Kind == "" {
		return nil, NewBadRequestError("expecting resources with a kind in the body")
	}
	if gvk.Version == "" {
		return nil, NewBadRequestError("expecting resources with an apiVersion")
	}
	if gvk.Group != "" && gvk.Group != key.Group {
		return nil, NewBadRequestError(
			fmt.Sprintf("group in key does not match group in the body (%s != %s)", key.Group, gvk.Group),
		)
	}

	// This needs to be a create function
	if key.Name == "" {
		if obj.GetName() == "" {
			return nil, NewBadRequestError("missing name")
		}
		key.Name = obj.GetName()
	} else if key.Name != obj.GetName() {
		return nil, NewBadRequestError(
			fmt.Sprintf("key/name do not match (key: %s, name: %s)", key.Name, obj.GetName()))
	}
<<<<<<< HEAD
	e := validateName(obj.GetName())
	if e != nil {
		return nil, e
=======
	if err := validateName(obj.GetName()); err != nil {
		return nil, err
>>>>>>> d4916207
	}

	folder := obj.GetFolder()
	if folder != "" {
		e := s.authz.CanWriteToFolder(ctx, user, key.Resource, folder)
		if err != nil {
<<<<<<< HEAD
			return nil, e
=======
			return nil, AsErrorResult(err)
>>>>>>> d4916207
		}
	}
	origin, err := obj.GetOriginInfo()
	if err != nil {
		return nil, NewBadRequestError("invalid origin info")
	}
	if origin != nil {
<<<<<<< HEAD
		e = s.authz.CanWriteOrigin(ctx, user, origin.Name)
		if e != nil {
			return nil, e
=======
		err = s.access.CanWriteOrigin(ctx, user, origin.Name)
		if err != nil {
			return nil, AsErrorResult(err)
>>>>>>> d4916207
		}
	}
	return event, nil
}

func (s *server) Create(ctx context.Context, req *CreateRequest) (*CreateResponse, error) {
	ctx, span := s.tracer.Start(ctx, "storage_server.Create")
	defer span.End()

	if err := s.Init(ctx); err != nil {
		return nil, err
	}

	rsp := &CreateResponse{}
	user, err := identity.GetRequester(ctx)
	if err != nil || user == nil {
		rsp.Error = &ErrorResult{
			Message: "no user found in context",
			Code:    http.StatusUnauthorized,
		}
		return rsp, nil
	}
<<<<<<< HEAD
	if e := s.authz.CanCreate(ctx, user, req.Key); e != nil {
		rsp.Error = e
		return rsp, nil
	}
=======
>>>>>>> d4916207

	found := s.backend.ReadResource(ctx, &ReadRequest{Key: req.Key})
	if found != nil && len(found.Value) > 0 {
		rsp.Error = &ErrorResult{
			Code:    http.StatusConflict,
			Message: "key already exists",
		}
		return rsp, nil
	}

	event, e := s.newEvent(ctx, user, req.Key, req.Value, nil)
	if e != nil {
		rsp.Error = e
		return rsp, nil
	}

	rsp.ResourceVersion, err = s.backend.WriteEvent(ctx, *event)
	if err != nil {
		rsp.Error = AsErrorResult(err)
	}
	return rsp, nil
}

func (s *server) Update(ctx context.Context, req *UpdateRequest) (*UpdateResponse, error) {
	ctx, span := s.tracer.Start(ctx, "storage_server.Update")
	defer span.End()

	if err := s.Init(ctx); err != nil {
		return nil, err
	}

	rsp := &UpdateResponse{}
	user, err := identity.GetRequester(ctx)
	if err != nil || user == nil {
		rsp.Error = &ErrorResult{
			Message: "no user found in context",
			Code:    http.StatusUnauthorized,
		}
		return rsp, nil
	}
<<<<<<< HEAD
	if e := s.authz.CanUpdate(ctx, user, req.Key); e != nil {
		rsp.Error = e
		return rsp, nil
	}
=======
>>>>>>> d4916207
	if req.ResourceVersion < 0 {
		rsp.Error = NewBadRequestError("update must include the previous version")
		return rsp, nil
	}

	latest := s.backend.ReadResource(ctx, &ReadRequest{
		Key: req.Key,
	})
	if latest.Error != nil {
		return rsp, nil
	}
	if latest.Value == nil {
		rsp.Error = NewBadRequestError("current value does not exist")
		return rsp, nil
	}

	if req.ResourceVersion > 0 && latest.ResourceVersion != req.ResourceVersion {
		return nil, ErrOptimisticLockingFailed
	}

	event, e := s.newEvent(ctx, user, req.Key, req.Value, latest.Value)
	if e != nil {
		rsp.Error = e
		return rsp, err
	}

	event.Type = WatchEvent_MODIFIED
	event.PreviousRV = latest.ResourceVersion

	rsp.ResourceVersion, err = s.backend.WriteEvent(ctx, *event)
	if err != nil {
		rsp.Error = AsErrorResult(err)
	}
	return rsp, nil
}

func (s *server) Delete(ctx context.Context, req *DeleteRequest) (*DeleteResponse, error) {
	ctx, span := s.tracer.Start(ctx, "storage_server.Delete")
	defer span.End()

	if err := s.Init(ctx); err != nil {
		return nil, err
	}

	rsp := &DeleteResponse{}
	user, err := identity.GetRequester(ctx)
	if err != nil || user == nil {
		rsp.Error = &ErrorResult{
			Message: "no user found in context",
			Code:    http.StatusUnauthorized,
		}
		return rsp, nil
	}
	if e := s.authz.CanDelete(ctx, user, req.Key); e != nil {
		rsp.Error = e
		return rsp, nil
	}
	if req.ResourceVersion < 0 {
		rsp.Error = NewBadRequestError("update must include the previous version")
		return rsp, nil
	}

	latest := s.backend.ReadResource(ctx, &ReadRequest{
		Key: req.Key,
	})
	if latest.Error != nil {
		rsp.Error = latest.Error
		return rsp, nil
	}
	if req.ResourceVersion > 0 && latest.ResourceVersion != req.ResourceVersion {
		rsp.Error = AsErrorResult(ErrOptimisticLockingFailed)
		return rsp, nil
	}

	now := metav1.NewTime(time.UnixMilli(s.now()))
	event := WriteEvent{
		Key:        req.Key,
		Type:       WatchEvent_DELETED,
		PreviousRV: latest.ResourceVersion,
	}
	marker := &DeletedMarker{}
	err = json.Unmarshal(latest.Value, marker)
	if err != nil {
		rsp.Error = &ErrorResult{
			Message: fmt.Sprintf("unable to read previous object, %v", err),
			Code:    http.StatusInternalServerError,
		}
		return rsp, nil
	}
	obj, err := utils.MetaAccessor(marker)
	if err != nil {
		return nil, err
	}
	obj.SetDeletionTimestamp(&now)
	obj.SetUpdatedTimestamp(&now.Time)
	obj.SetManagedFields(nil)
	obj.SetFinalizers(nil)
	obj.SetUpdatedBy(user.GetUID())
	marker.TypeMeta = metav1.TypeMeta{
		Kind:       "DeletedMarker",
		APIVersion: "common.grafana.app/v0alpha1", // ?? or can we stick this in common?
	}
	marker.Annotations["RestoreResourceVersion"] = fmt.Sprintf("%d", event.PreviousRV)
	event.Value, err = json.Marshal(marker)
	if err != nil {
		return nil, apierrors.NewBadRequest(
			fmt.Sprintf("unable creating deletion marker, %v", err))
	}

	rsp.ResourceVersion, err = s.backend.WriteEvent(ctx, event)
	if err != nil {
		rsp.Error = AsErrorResult(err)
	}
	return rsp, nil
}

func (s *server) Read(ctx context.Context, req *ReadRequest) (*ReadResponse, error) {
	if err := s.Init(ctx); err != nil {
		return nil, err
	}

	// if req.Key.Group == "" {
	// 	status, _ := AsErrorResult(apierrors.NewBadRequest("missing group"))
	// 	return &ReadResponse{Status: status}, nil
	// }
	if req.Key.Resource == "" {
		return &ReadResponse{Error: NewBadRequestError("missing resource")}, nil
	}

	rsp := s.backend.ReadResource(ctx, req)
	// TODO, check folder permissions etc
	return rsp, nil
}

func (s *server) List(ctx context.Context, req *ListRequest) (*ListResponse, error) {
	if err := s.Init(ctx); err != nil {
		return nil, err
	}
	if req.Limit < 1 {
		req.Limit = 50 // default max 50 items in a page
	}
	maxPageBytes := 1024 * 1024 * 2 // 2mb/page
	pageBytes := 0
	rsp := &ListResponse{}
	user, err := identity.GetRequester(ctx)
	if err != nil || user == nil {
		rsp.Error = &ErrorResult{
			Message: "no user found in context",
			Code:    http.StatusUnauthorized,
		}
		return rsp, nil
	}

	filter, e := s.authz.ListFilter(ctx, user, req.Options.Key)
	if e != nil {
		rsp.Error = e
		return rsp, nil
	}

	rv, err := s.backend.ListIterator(ctx, req, func(iter ListIterator) error {
		for iter.Next() {
			if err := iter.Error(); err != nil {
				return err
			}

			if filter(iter.Namespace(), iter.Name(), "") { // TODO folder support from backend
				continue
			}

			item := &ResourceWrapper{
				ResourceVersion: iter.ResourceVersion(),
				Value:           iter.Value(),
			}

			pageBytes += len(item.Value)
			rsp.Items = append(rsp.Items, item)
			if len(rsp.Items) >= int(req.Limit) || pageBytes >= maxPageBytes {
				t := iter.ContinueToken()
				if iter.Next() {
					rsp.NextPageToken = t
				}
				break
			}
		}
		return nil
	})
	if err != nil {
		rsp.Error = AsErrorResult(err)
		return rsp, nil
	}

	if rv < 1 {
		rsp.Error = &ErrorResult{
			Code:    http.StatusInternalServerError,
			Message: fmt.Sprintf("invalid resource version for list: %v", rv),
		}
		return rsp, nil
	}
	rsp.ResourceVersion = rv
	return rsp, err
}

func (s *server) initWatcher() error {
	var err error
	s.broadcaster, err = NewBroadcaster(s.ctx, func(out chan<- *WrittenEvent) error {
		events, err := s.backend.WatchWriteEvents(s.ctx)
		if err != nil {
			return err
		}
		go func() {
			for {
				// pipe all events
				v := <-events
				out <- v
			}
		}()
		return nil
	})
	return err
}

func (s *server) Watch(req *WatchRequest, srv ResourceStore_WatchServer) error {
	ctx := srv.Context()

	if err := s.Init(ctx); err != nil {
		return err
	}

	// Start listening -- this will buffer any changes that happen while we backfill
	stream, err := s.broadcaster.Subscribe(ctx)
	if err != nil {
		return err
	}
	defer s.broadcaster.Unsubscribe(stream)

	since := req.Since
	if req.SendInitialEvents {
		fmt.Printf("TODO... query\n")
		// All initial events are CREATE

		if req.AllowWatchBookmarks {
			fmt.Printf("TODO... send bookmark\n")
		}
	}

	for {
		select {
		case <-ctx.Done():
			return nil

		case event, ok := <-stream:
			if !ok {
				s.log.Debug("watch events closed")
				return nil
			}

			if event.ResourceVersion > since && matchesQueryKey(req.Options.Key, event.Key) {
				// Currently sending *every* event
				// if req.Options.Labels != nil {
				// 	// match *either* the old or new object
				// }
				// TODO: return values that match either the old or the new

				if err := srv.Send(&WatchEvent{
					Timestamp: event.Timestamp,
					Type:      event.Type,
					Resource: &WatchEvent_Resource{
						Value:   event.Value,
						Version: event.ResourceVersion,
					},
					// TODO... previous???
				}); err != nil {
					return err
				}
			}
		}
	}
}

// History implements ResourceServer.
func (s *server) History(ctx context.Context, req *HistoryRequest) (*HistoryResponse, error) {
	if err := s.Init(ctx); err != nil {
		return nil, err
	}
	return s.index.History(ctx, req)
}

// Origin implements ResourceServer.
func (s *server) Origin(ctx context.Context, req *OriginRequest) (*OriginResponse, error) {
	if err := s.Init(ctx); err != nil {
		return nil, err
	}
	return s.index.Origin(ctx, req)
}

// IsHealthy implements ResourceServer.
func (s *server) IsHealthy(ctx context.Context, req *HealthCheckRequest) (*HealthCheckResponse, error) {
	if err := s.Init(ctx); err != nil {
		return nil, err
	}
	return s.diagnostics.IsHealthy(ctx, req)
}<|MERGE_RESOLUTION|>--- conflicted
+++ resolved
@@ -273,41 +273,25 @@
 		return nil, NewBadRequestError(
 			fmt.Sprintf("key/name do not match (key: %s, name: %s)", key.Name, obj.GetName()))
 	}
-<<<<<<< HEAD
-	e := validateName(obj.GetName())
-	if e != nil {
-		return nil, e
-=======
 	if err := validateName(obj.GetName()); err != nil {
 		return nil, err
->>>>>>> d4916207
 	}
 
 	folder := obj.GetFolder()
 	if folder != "" {
 		e := s.authz.CanWriteToFolder(ctx, user, key.Resource, folder)
-		if err != nil {
-<<<<<<< HEAD
-			return nil, e
-=======
-			return nil, AsErrorResult(err)
->>>>>>> d4916207
-		}
-	}
-	origin, err := obj.GetOriginInfo()
-	if err != nil {
-		return nil, NewBadRequestError("invalid origin info")
-	}
-	if origin != nil {
-<<<<<<< HEAD
-		e = s.authz.CanWriteOrigin(ctx, user, origin.Name)
 		if e != nil {
 			return nil, e
-=======
-		err = s.access.CanWriteOrigin(ctx, user, origin.Name)
-		if err != nil {
-			return nil, AsErrorResult(err)
->>>>>>> d4916207
+		}
+	}
+	origin, err := obj.GetOriginInfo()
+	if err != nil {
+		return nil, NewBadRequestError("invalid origin info")
+	}
+	if origin != nil {
+		e := s.authz.CanWriteOrigin(ctx, user, origin.Name)
+		if e != nil {
+			return nil, e
 		}
 	}
 	return event, nil
@@ -330,13 +314,10 @@
 		}
 		return rsp, nil
 	}
-<<<<<<< HEAD
 	if e := s.authz.CanCreate(ctx, user, req.Key); e != nil {
 		rsp.Error = e
 		return rsp, nil
 	}
-=======
->>>>>>> d4916207
 
 	found := s.backend.ReadResource(ctx, &ReadRequest{Key: req.Key})
 	if found != nil && len(found.Value) > 0 {
@@ -377,13 +358,10 @@
 		}
 		return rsp, nil
 	}
-<<<<<<< HEAD
 	if e := s.authz.CanUpdate(ctx, user, req.Key); e != nil {
 		rsp.Error = e
 		return rsp, nil
 	}
-=======
->>>>>>> d4916207
 	if req.ResourceVersion < 0 {
 		rsp.Error = NewBadRequestError("update must include the previous version")
 		return rsp, nil
@@ -537,7 +515,7 @@
 		return rsp, nil
 	}
 
-	filter, e := s.authz.ListFilter(ctx, user, req.Options.Key)
+	access, e := s.authz.Compile(ctx, user, req.Options.Key)
 	if e != nil {
 		rsp.Error = e
 		return rsp, nil
@@ -549,9 +527,12 @@
 				return err
 			}
 
-			if filter(iter.Namespace(), iter.Name(), "") { // TODO folder support from backend
+			if !access(iter.Namespace(), iter.Name()) { // TODO folder support from backend
 				continue
 			}
+			// if iter.Folder() {
+			// TODO...
+			// }
 
 			item := &ResourceWrapper{
 				ResourceVersion: iter.ResourceVersion(),
