package remote

import (
	"context"
	"crypto/md5"
	"encoding/base64"
	"encoding/json"
	"errors"
	"fmt"
	"io"
	"net/http"
	"net/http/httptest"
	"os"
	"strings"
	"testing"
	"time"

	"github.com/go-openapi/strfmt"
	amv2 "github.com/prometheus/alertmanager/api/v2/models"
	"github.com/prometheus/client_golang/prometheus"
	"github.com/stretchr/testify/require"

	"github.com/grafana/grafana/pkg/infra/db"
	apimodels "github.com/grafana/grafana/pkg/services/ngalert/api/tooling/definitions"
	"github.com/grafana/grafana/pkg/services/ngalert/metrics"
	ngmodels "github.com/grafana/grafana/pkg/services/ngalert/models"
	"github.com/grafana/grafana/pkg/services/ngalert/notifier"
	"github.com/grafana/grafana/pkg/services/ngalert/remote/client"
	ngfakes "github.com/grafana/grafana/pkg/services/ngalert/tests/fakes"
	"github.com/grafana/grafana/pkg/services/secrets"
	"github.com/grafana/grafana/pkg/services/secrets/database"
	"github.com/grafana/grafana/pkg/services/secrets/fakes"
	secretsManager "github.com/grafana/grafana/pkg/services/secrets/manager"
	"github.com/grafana/grafana/pkg/setting"
	"github.com/grafana/grafana/pkg/tests/testsuite"
	"github.com/grafana/grafana/pkg/util"
	"gopkg.in/yaml.v3"
)

const (
	// Valid Grafana Alertmanager configurations.
	testGrafanaConfig           = `{"template_files":{},"alertmanager_config":{"route":{"receiver":"grafana-default-email","group_by":["grafana_folder","alertname"]},"templates":null,"receivers":[{"name":"grafana-default-email","grafana_managed_receiver_configs":[{"uid":"","name":"some other name","type":"email","disableResolveMessage":false,"settings":{"addresses":"\u003cexample@email.com\u003e"},"secureSettings":null}]}]}}`
	testGrafanaConfigWithSecret = `{"template_files":{},"alertmanager_config":{"route":{"receiver":"grafana-default-email","group_by":["grafana_folder","alertname"]},"templates":null,"receivers":[{"name":"grafana-default-email","grafana_managed_receiver_configs":[{"uid":"dde6ntuob69dtf","name":"WH","type":"webhook","disableResolveMessage":false,"settings":{"url":"http://localhost:8080","username":"test"},"secureSettings":{"password":"test"}}]}]}}`

	// Valid Alertmanager state base64 encoded.
	testSilence1 = "lwEKhgEKATESFxIJYWxlcnRuYW1lGgp0ZXN0X2FsZXJ0EiMSDmdyYWZhbmFfZm9sZGVyGhF0ZXN0X2FsZXJ0X2ZvbGRlchoMCN2CkbAGEJbKrMsDIgwI7Z6RsAYQlsqsywMqCwiAkrjDmP7///8BQgxHcmFmYW5hIFRlc3RKDFRlc3QgU2lsZW5jZRIMCO2ekbAGEJbKrMsD"
	testSilence2 = "lwEKhgEKATISFxIJYWxlcnRuYW1lGgp0ZXN0X2FsZXJ0EiMSDmdyYWZhbmFfZm9sZGVyGhF0ZXN0X2FsZXJ0X2ZvbGRlchoMCN2CkbAGEJbKrMsDIgwI7Z6RsAYQlsqsywMqCwiAkrjDmP7///8BQgxHcmFmYW5hIFRlc3RKDFRlc3QgU2lsZW5jZRIMCO2ekbAGEJbKrMsDlwEKhgEKATESFxIJYWxlcnRuYW1lGgp0ZXN0X2FsZXJ0EiMSDmdyYWZhbmFfZm9sZGVyGhF0ZXN0X2FsZXJ0X2ZvbGRlchoMCN2CkbAGEJbKrMsDIgwI7Z6RsAYQlsqsywMqCwiAkrjDmP7///8BQgxHcmFmYW5hIFRlc3RKDFRlc3QgU2lsZW5jZRIMCO2ekbAGEJbKrMsD"
	testNflog1   = "OgoqCgZncm91cDESEgoJcmVjZWl2ZXIxEgV0ZXN0MyoMCIzm1bAGEPqx5uEBEgwInILWsAYQ+rHm4QE="
	testNflog2   = "OgoqCgZncm91cDISEgoJcmVjZWl2ZXIyEgV0ZXN0MyoMCLSDkbAGEMvaofYCEgwIxJ+RsAYQy9qh9gI6CioKBmdyb3VwMRISCglyZWNlaXZlcjESBXRlc3QzKgwItIORsAYQy9qh9gISDAjEn5GwBhDL2qH2Ag=="
)

var (
	defaultGrafanaConfig = setting.GetAlertmanagerDefaultConfiguration()
)

func TestMain(m *testing.M) {
	testsuite.Run(m)
}

func TestNewAlertmanager(t *testing.T) {
	tests := []struct {
		name     string
		url      string
		tenantID string
		password string
		orgID    int64
		expErr   string
	}{
		{
			name:     "empty URL",
			url:      "",
			tenantID: "1234",
			password: "test",
			orgID:    1,
			expErr:   "empty remote Alertmanager URL for tenant '1234'",
		},
		{
			name:     "invalid URL",
			url:      "asdasd%sasdsd",
			tenantID: "1234",
			password: "test",
			orgID:    1,
			expErr:   "unable to parse remote Alertmanager URL: parse \"asdasd%sasdsd\": invalid URL escape \"%sa\"",
		},
		{
			name:     "valid parameters",
			url:      "http://localhost:8080",
			tenantID: "1234",
			password: "test",
			orgID:    1,
		},
	}

	secretsService := secretsManager.SetupTestService(t, fakes.NewFakeSecretsStore())
	for _, test := range tests {
		t.Run(test.name, func(tt *testing.T) {
			cfg := AlertmanagerConfig{
				OrgID:             test.orgID,
				URL:               test.url,
				TenantID:          test.tenantID,
				BasicAuthPassword: test.password,
				DefaultConfig:     defaultGrafanaConfig,
			}
			m := metrics.NewRemoteAlertmanagerMetrics(prometheus.NewRegistry())
			am, err := NewAlertmanager(cfg, nil, secretsService.Decrypt, m)
			if test.expErr != "" {
				require.EqualError(tt, err, test.expErr)
				return
			}

			require.NoError(tt, err)
			require.Equal(tt, am.tenantID, test.tenantID)
			require.Equal(tt, am.url, test.url)
			require.Equal(tt, am.orgID, test.orgID)
			require.NotNil(tt, am.amClient)
		})
	}
}

func TestApplyConfig(t *testing.T) {
	errorHandler := http.HandlerFunc(func(w http.ResponseWriter, r *http.Request) {
		w.WriteHeader(http.StatusInternalServerError)
	})

	var configSent string
	okHandler := http.HandlerFunc(func(w http.ResponseWriter, r *http.Request) {
		if r.Method == http.MethodPost && strings.Contains(r.URL.Path, "/config") {
			var c client.UserGrafanaConfig
			require.NoError(t, json.NewDecoder(r.Body).Decode(&c))
			amCfg, err := json.Marshal(c.GrafanaAlertmanagerConfig)
			require.NoError(t, err)
			configSent = string(amCfg)
		}

		w.WriteHeader(http.StatusOK)
	})

	// Encrypt receivers to save secrets in the database.
	var c apimodels.PostableUserConfig
	require.NoError(t, json.Unmarshal([]byte(testGrafanaConfigWithSecret), &c))
	secretsService := secretsManager.SetupTestService(t, database.ProvideSecretsStore(db.InitTestDB(t)))
	err := notifier.EncryptReceiverConfigs(c.AlertmanagerConfig.Receivers, func(ctx context.Context, payload []byte) ([]byte, error) {
		return secretsService.Encrypt(ctx, payload, secrets.WithoutScope())
	})
	require.NoError(t, err)

	// The encrypted configuration should be different than the one we will send.
	encryptedConfig, err := json.Marshal(c)
	require.NoError(t, err)
	require.NotEqual(t, testGrafanaConfigWithSecret, encryptedConfig)

	// ApplyConfig performs a readiness check at startup.
	// A non-200 response should result in an error.
	server := httptest.NewServer(errorHandler)
	cfg := AlertmanagerConfig{
		OrgID:         1,
		TenantID:      "test",
		URL:           server.URL,
		DefaultConfig: defaultGrafanaConfig,
	}

	ctx := context.Background()
	store := ngfakes.NewFakeKVStore(t)
	fstore := notifier.NewFileStore(1, store)
	require.NoError(t, store.Set(ctx, cfg.OrgID, "alertmanager", notifier.SilencesFilename, testSilence1))
	require.NoError(t, store.Set(ctx, cfg.OrgID, "alertmanager", notifier.NotificationLogFilename, testNflog1))

	// An error response from the remote Alertmanager should result in the readiness check failing.
	m := metrics.NewRemoteAlertmanagerMetrics(prometheus.NewRegistry())
	am, err := NewAlertmanager(cfg, fstore, secretsService.Decrypt, m)
	require.NoError(t, err)

	config := &ngmodels.AlertConfiguration{
		AlertmanagerConfiguration: string(encryptedConfig),
	}
	require.Error(t, am.ApplyConfig(ctx, config))
	require.False(t, am.Ready())

	// A 200 status code response should make the check succeed.
	server.Config.Handler = okHandler
	require.NoError(t, am.ApplyConfig(ctx, config))
	require.True(t, am.Ready())

	// Secrets in the sent configuration should be unencrypted.
	require.JSONEq(t, testGrafanaConfigWithSecret, configSent)

	// If we already got a 200 status code response, we shouldn't make the HTTP request again.
	server.Config.Handler = errorHandler
	require.NoError(t, am.ApplyConfig(ctx, config))
	require.True(t, am.Ready())
}

func TestCompareAndSendConfiguration(t *testing.T) {
	cfgWithSecret, err := notifier.Load([]byte(testGrafanaConfigWithSecret))
	require.NoError(t, err)
	testValue := []byte("test")
	testErr := errors.New("test error")
	decryptFn := func(_ context.Context, payload []byte) ([]byte, error) {
		if string(payload) == string(testValue) {
			return testValue, nil
		}
		return nil, testErr
	}

	var got string
	server := httptest.NewServer(http.HandlerFunc(func(w http.ResponseWriter, r *http.Request) {
		w.Header().Add("content-type", "application/json")

		b, err := io.ReadAll(r.Body)
		require.NoError(t, err)
		require.NoError(t, r.Body.Close())
		got = string(b)

		_, err = w.Write([]byte(`{"status": "success"}`))
		require.NoError(t, err)
	}))

	fstore := notifier.NewFileStore(1, ngfakes.NewFakeKVStore(t))
	m := metrics.NewRemoteAlertmanagerMetrics(prometheus.NewRegistry())
	cfg := AlertmanagerConfig{
		OrgID:         1,
		TenantID:      "test",
		URL:           server.URL,
		DefaultConfig: defaultGrafanaConfig,
	}
	am, err := NewAlertmanager(cfg,
		fstore,
		decryptFn,
		m,
	)
	require.NoError(t, err)

	tests := []struct {
		name   string
		config string
		expCfg *client.UserGrafanaConfig
		expErr string
	}{
		{
			"invalid config",
			"{}",
			nil,
			"unable to parse Alertmanager configuration: no route provided in config",
		},
		{
			"invalid base-64 in key",
			strings.Replace(testGrafanaConfigWithSecret, `"password":"test"`, `"password":"!"`, 1),
			nil,
			"unable to decrypt the configuration: failed to decode value for key 'password': illegal base64 data at input byte 0",
		},
		{
			"decrypt error",
			testGrafanaConfigWithSecret,
			nil,
			fmt.Sprintf("unable to decrypt the configuration: failed to decrypt value for key 'password': %s", testErr.Error()),
		},
		{
			"no error",
			strings.Replace(testGrafanaConfigWithSecret, `"password":"test"`, fmt.Sprintf("%q:%q", "password", base64.StdEncoding.EncodeToString(testValue)), 1),
			&client.UserGrafanaConfig{
				GrafanaAlertmanagerConfig: cfgWithSecret,
			},
			"",
		},
	}

	for _, test := range tests {
		t.Run(test.name, func(tt *testing.T) {
			cfg := ngmodels.AlertConfiguration{
				AlertmanagerConfiguration: test.config,
			}
			err = am.CompareAndSendConfiguration(context.Background(), &cfg)
			if test.expErr == "" {
				require.NoError(tt, err)
				rawCfg, err := json.Marshal(test.expCfg)
				require.NoError(tt, err)
				require.JSONEq(tt, string(rawCfg), got)
				return
			}
			require.Equal(tt, test.expErr, err.Error())
		})
	}
}

func TestIntegrationRemoteAlertmanagerConfiguration(t *testing.T) {
	if testing.Short() {
		t.Skip("skipping integration test")
	}

	amURL, ok := os.LookupEnv("AM_URL")
	if !ok {
		t.Skip("No Alertmanager URL provided")
	}
	tenantID := os.Getenv("AM_TENANT_ID")
	password := os.Getenv("AM_PASSWORD")

	// ApplyConfig performs a readiness check.
	cfg := AlertmanagerConfig{
		OrgID:             1,
		URL:               amURL,
		TenantID:          tenantID,
		BasicAuthPassword: password,
		DefaultConfig:     defaultGrafanaConfig,
	}

	testConfigHash := fmt.Sprintf("%x", md5.Sum([]byte(testGrafanaConfig)))
	testConfigCreatedAt := time.Now().Unix()
	testConfig := &ngmodels.AlertConfiguration{
		AlertmanagerConfiguration: testGrafanaConfig,
		ConfigurationHash:         testConfigHash,
		ConfigurationVersion:      "v2",
		CreatedAt:                 testConfigCreatedAt,
		OrgID:                     1,
	}

	store := ngfakes.NewFakeKVStore(t)
	fstore := notifier.NewFileStore(cfg.OrgID, store)

	ctx := context.Background()
	require.NoError(t, store.Set(ctx, cfg.OrgID, "alertmanager", notifier.SilencesFilename, testSilence1))
	require.NoError(t, store.Set(ctx, cfg.OrgID, "alertmanager", notifier.NotificationLogFilename, testNflog1))

	secretsService := secretsManager.SetupTestService(t, database.ProvideSecretsStore(db.InitTestDB(t)))
	m := metrics.NewRemoteAlertmanagerMetrics(prometheus.NewRegistry())
	am, err := NewAlertmanager(cfg, fstore, secretsService.Decrypt, m)
	require.NoError(t, err)

	encodedFullState, err := am.getFullState(ctx)
	require.NoError(t, err)

	// We should have no configuration or state at first.
	{
		_, err := am.mimirClient.GetGrafanaAlertmanagerConfig(ctx)
		require.Error(t, err)
		require.Equal(t, "Error response from the Mimir API: alertmanager storage object not found", err.Error())

		_, err = am.mimirClient.GetGrafanaAlertmanagerState(ctx)
		require.Error(t, err)
		require.Equal(t, "Error response from the Mimir API: alertmanager storage object not found", err.Error())
	}

	// Using `ApplyConfig` as a heuristic of a function that gets called when the Alertmanager starts
	// We call it as if the Alertmanager were starting.
	{
		require.NoError(t, am.ApplyConfig(ctx, testConfig))

		// First, we need to verify that the readiness check passes.
		require.True(t, am.Ready())

		// Next, we need to verify that Mimir received both the configuration and state.
		config, err := am.mimirClient.GetGrafanaAlertmanagerConfig(ctx)
		require.NoError(t, err)

		rawCfg, err := json.Marshal(config.GrafanaAlertmanagerConfig)
		require.NoError(t, err)
		require.JSONEq(t, testGrafanaConfig, string(rawCfg))
		require.Equal(t, testConfigHash, config.Hash)
		require.Equal(t, testConfigCreatedAt, config.CreatedAt)
		require.Equal(t, testConfig.Default, config.Default)

		state, err := am.mimirClient.GetGrafanaAlertmanagerState(ctx)
		require.NoError(t, err)
		require.Equal(t, encodedFullState, state.State)
	}

	// Calling `ApplyConfig` again with a changed configuration and state yields no effect.
	{
		require.NoError(t, store.Set(ctx, cfg.OrgID, "alertmanager", "silences", testSilence2))
		require.NoError(t, store.Set(ctx, cfg.OrgID, "alertmanager", "notifications", testNflog2))
		testConfig.CreatedAt = time.Now().Unix()
		require.NoError(t, am.ApplyConfig(ctx, testConfig))

		// The remote Alertmanager continues to be ready.
		require.True(t, am.Ready())

		// Next, we need to verify that the config that was uploaded remains the same.
		config, err := am.mimirClient.GetGrafanaAlertmanagerConfig(ctx)
		require.NoError(t, err)

		rawCfg, err := json.Marshal(config.GrafanaAlertmanagerConfig)
		require.NoError(t, err)
		require.JSONEq(t, testGrafanaConfig, string(rawCfg))
		require.Equal(t, testConfigHash, config.Hash)
		require.Equal(t, testConfigCreatedAt, config.CreatedAt)
		require.False(t, config.Default)

		// Check that the state is the same as before.
		state, err := am.mimirClient.GetGrafanaAlertmanagerState(ctx)
		require.NoError(t, err)
		require.Equal(t, encodedFullState, state.State)
	}

	// `SaveAndApplyConfig` is called whenever a user manually changes the Alertmanager configuration.
	// Calling this method should decrypt and send a configuration to the remote Alertmanager.
	{
		postableCfg, err := notifier.Load([]byte(testGrafanaConfigWithSecret))
		require.NoError(t, err)
		err = notifier.EncryptReceiverConfigs(postableCfg.AlertmanagerConfig.Receivers, func(ctx context.Context, payload []byte) ([]byte, error) {
			return secretsService.Encrypt(ctx, payload, secrets.WithoutScope())
		})
		require.NoError(t, err)

		// The encrypted configuration should be different than the one we will send.
		encryptedConfig, err := json.Marshal(postableCfg)
		require.NoError(t, err)
		require.NotEqual(t, testGrafanaConfigWithSecret, encryptedConfig)

		// Call `SaveAndApplyConfig` with the encrypted configuration.
		require.NoError(t, err)
		require.NoError(t, am.SaveAndApplyConfig(ctx, postableCfg))

		// Check that the configuration was uploaded to the remote Alertmanager.
		config, err := am.mimirClient.GetGrafanaAlertmanagerConfig(ctx)
		require.NoError(t, err)
		got, err := json.Marshal(config.GrafanaAlertmanagerConfig)
		require.NoError(t, err)

		require.JSONEq(t, testGrafanaConfigWithSecret, string(got))
		require.Equal(t, fmt.Sprintf("%x", md5.Sum(encryptedConfig)), config.Hash)
		require.False(t, config.Default)
	}

	// `SaveAndApplyDefaultConfig` should send the default Alertmanager configuration to the remote Alertmanager.
	{
		require.NoError(t, am.SaveAndApplyDefaultConfig(ctx))

		// Check that the default configuration was uploaded.
		config, err := am.mimirClient.GetGrafanaAlertmanagerConfig(ctx)
		require.NoError(t, err)

		pCfg, err := notifier.Load([]byte(defaultGrafanaConfig))
		require.NoError(t, err)

		want, err := json.Marshal(pCfg)
		require.NoError(t, err)

		got, err := json.Marshal(config.GrafanaAlertmanagerConfig)
		require.NoError(t, err)

		require.JSONEq(t, string(want), string(got))
		require.Equal(t, fmt.Sprintf("%x", md5.Sum(want)), config.Hash)
		require.True(t, config.Default)
	}

	// TODO: Now, shutdown the Alertmanager and we expect the latest configuration to be uploaded.
	{
	}
}

func TestIntegrationRemoteAlertmanagerGetStatus(t *testing.T) {
	if testing.Short() {
		t.Skip("skipping integration test")
	}

	amURL, ok := os.LookupEnv("AM_URL")
	if !ok {
		t.Skip("No Alertmanager URL provided")
	}
	tenantID := os.Getenv("AM_TENANT_ID")
	password := os.Getenv("AM_PASSWORD")

	cfg := AlertmanagerConfig{
		OrgID:             1,
		URL:               amURL,
		TenantID:          tenantID,
		BasicAuthPassword: password,
<<<<<<< HEAD
		DefaultConfig:     defaultGrafanaConfig,
=======
>>>>>>> 601485c7
	}

	secretsService := secretsManager.SetupTestService(t, fakes.NewFakeSecretsStore())
	m := metrics.NewRemoteAlertmanagerMetrics(prometheus.NewRegistry())
<<<<<<< HEAD
	am, err := NewAlertmanager(cfg, nil, secretsService.Decrypt, m)
=======
	am, err := NewAlertmanager(cfg, nil, secretsService.Decrypt, defaultGrafanaConfig, m)
>>>>>>> 601485c7
	require.NoError(t, err)

	// We should get the default Cloud Alertmanager configuration.
	ctx := context.Background()
	status, err := am.GetStatus(ctx)
	require.NoError(t, err)
	b, err := yaml.Marshal(status.Config)
	require.NoError(t, err)
	require.YAMLEq(t, defaultCloudAMConfig, string(b))
}

func TestIntegrationRemoteAlertmanagerSilences(t *testing.T) {
	if testing.Short() {
		t.Skip("skipping integration test")
	}

	amURL, ok := os.LookupEnv("AM_URL")
	if !ok {
		t.Skip("No Alertmanager URL provided")
	}
	tenantID := os.Getenv("AM_TENANT_ID")
	password := os.Getenv("AM_PASSWORD")

	cfg := AlertmanagerConfig{
		OrgID:             1,
		URL:               amURL,
		TenantID:          tenantID,
		BasicAuthPassword: password,
		DefaultConfig:     defaultGrafanaConfig,
	}

	secretsService := secretsManager.SetupTestService(t, fakes.NewFakeSecretsStore())
	m := metrics.NewRemoteAlertmanagerMetrics(prometheus.NewRegistry())
	am, err := NewAlertmanager(cfg, nil, secretsService.Decrypt, m)
	require.NoError(t, err)

	// We should have no silences at first.
	silences, err := am.ListSilences(context.Background(), []string{})
	require.NoError(t, err)
	require.Equal(t, 0, len(silences))

	// Creating a silence should succeed.
	gen := ngmodels.SilenceGen(ngmodels.SilenceMuts.WithEmptyId())
	testSilence := notifier.SilenceToPostableSilence(gen())
	id, err := am.CreateSilence(context.Background(), testSilence)
	require.NoError(t, err)
	require.NotEmpty(t, id)
	testSilence.ID = id

	// We should be able to retrieve a specific silence.
	silence, err := am.GetSilence(context.Background(), testSilence.ID)
	require.NoError(t, err)
	require.Equal(t, testSilence.ID, *silence.ID)

	// Trying to retrieve a non-existing silence should fail.
	_, err = am.GetSilence(context.Background(), util.GenerateShortUID())
	require.Error(t, err)

	// After creating another silence, the total amount should be 2.
	testSilence2 := notifier.SilenceToPostableSilence(gen())
	id, err = am.CreateSilence(context.Background(), testSilence2)
	require.NoError(t, err)
	require.NotEmpty(t, id)
	testSilence2.ID = id

	silences, err = am.ListSilences(context.Background(), []string{})
	require.NoError(t, err)
	require.Equal(t, 2, len(silences))
	require.True(t, *silences[0].ID == testSilence.ID || *silences[0].ID == testSilence2.ID)
	require.True(t, *silences[1].ID == testSilence.ID || *silences[1].ID == testSilence2.ID)

	// After deleting one of those silences, the total amount should be 2 but one of those should be expired.
	err = am.DeleteSilence(context.Background(), testSilence.ID)
	require.NoError(t, err)

	silences, err = am.ListSilences(context.Background(), []string{})
	require.NoError(t, err)

	for _, s := range silences {
		if *s.ID == testSilence.ID {
			require.Equal(t, *s.Status.State, "expired")
		} else {
			require.Equal(t, *s.Status.State, "active")
		}
	}

	// When deleting the other silence, both should be expired.
	err = am.DeleteSilence(context.Background(), testSilence2.ID)
	require.NoError(t, err)

	silences, err = am.ListSilences(context.Background(), []string{})
	require.NoError(t, err)
	require.Equal(t, *silences[0].Status.State, "expired")
	require.Equal(t, *silences[1].Status.State, "expired")
}

func TestIntegrationRemoteAlertmanagerAlerts(t *testing.T) {
	if testing.Short() {
		t.Skip("skipping integration test")
	}

	amURL, ok := os.LookupEnv("AM_URL")
	if !ok {
		t.Skip("No Alertmanager URL provided")
	}
	tenantID := os.Getenv("AM_TENANT_ID")
	password := os.Getenv("AM_PASSWORD")

	cfg := AlertmanagerConfig{
		OrgID:             1,
		URL:               amURL,
		TenantID:          tenantID,
		BasicAuthPassword: password,
		DefaultConfig:     defaultGrafanaConfig,
	}

	secretsService := secretsManager.SetupTestService(t, fakes.NewFakeSecretsStore())
	m := metrics.NewRemoteAlertmanagerMetrics(prometheus.NewRegistry())
	am, err := NewAlertmanager(cfg, nil, secretsService.Decrypt, m)
	require.NoError(t, err)

	// Wait until the Alertmanager is ready to send alerts.
	require.NoError(t, am.checkReadiness(context.Background()))
	require.True(t, am.Ready())
	require.Eventually(t, func() bool {
		return len(am.sender.Alertmanagers()) > 0
	}, 10*time.Second, 500*time.Millisecond)

	// We should have no alerts and no groups at first.
	alerts, err := am.GetAlerts(context.Background(), true, true, true, []string{}, "")
	require.NoError(t, err)
	require.Equal(t, 0, len(alerts))

	alertGroups, err := am.GetAlertGroups(context.Background(), true, true, true, []string{}, "")
	require.NoError(t, err)
	require.Equal(t, 0, len(alertGroups))

	// Let's create two active alerts and one expired one.
	alert1 := genAlert(true, map[string]string{"test_1": "test_1"})
	alert2 := genAlert(true, map[string]string{"test_2": "test_2"})
	alert3 := genAlert(false, map[string]string{"test_3": "test_3"})
	postableAlerts := apimodels.PostableAlerts{
		PostableAlerts: []amv2.PostableAlert{alert1, alert2, alert3},
	}
	err = am.PutAlerts(context.Background(), postableAlerts)
	require.NoError(t, err)

	// We should have two alerts and one group now.
	require.Eventually(t, func() bool {
		alerts, err = am.GetAlerts(context.Background(), true, true, true, []string{}, "")
		require.NoError(t, err)
		return len(alerts) == 2
	}, 16*time.Second, 1*time.Second)

	alertGroups, err = am.GetAlertGroups(context.Background(), true, true, true, []string{}, "")
	require.NoError(t, err)
	require.Equal(t, 1, len(alertGroups))

	// Filtering by `test_1=test_1` should return one alert.
	alerts, err = am.GetAlerts(context.Background(), true, true, true, []string{"test_1=test_1"}, "")
	require.NoError(t, err)
	require.Equal(t, 1, len(alerts))
}

func TestIntegrationRemoteAlertmanagerReceivers(t *testing.T) {
	if testing.Short() {
		t.Skip("skipping integration test")
	}

	amURL, ok := os.LookupEnv("AM_URL")
	if !ok {
		t.Skip("No Alertmanager URL provided")
	}

	tenantID := os.Getenv("AM_TENANT_ID")
	password := os.Getenv("AM_PASSWORD")

	cfg := AlertmanagerConfig{
		OrgID:             1,
		URL:               amURL,
		TenantID:          tenantID,
		BasicAuthPassword: password,
		DefaultConfig:     defaultGrafanaConfig,
	}

	secretsService := secretsManager.SetupTestService(t, fakes.NewFakeSecretsStore())
	m := metrics.NewRemoteAlertmanagerMetrics(prometheus.NewRegistry())
	am, err := NewAlertmanager(cfg, nil, secretsService.Decrypt, m)
	require.NoError(t, err)

	// We should start with the default config.
	rcvs, err := am.GetReceivers(context.Background())
	require.NoError(t, err)
	require.Equal(t, "empty-receiver", *rcvs[0].Name)
}

func genAlert(active bool, labels map[string]string) amv2.PostableAlert {
	endsAt := time.Now()
	if active {
		endsAt = time.Now().Add(1 * time.Minute)
	}

	return amv2.PostableAlert{
		Annotations: map[string]string{"test_annotation": "test_annotation_value"},
		StartsAt:    strfmt.DateTime(time.Now()),
		EndsAt:      strfmt.DateTime(endsAt),
		Alert: amv2.Alert{
			GeneratorURL: "http://localhost:8080",
			Labels:       labels,
		},
	}
}

const defaultCloudAMConfig = `
global:
    resolve_timeout: 5m
    http_config:
        follow_redirects: true
        enable_http2: true
    smtp_hello: localhost
    smtp_require_tls: true
    pagerduty_url: https://events.pagerduty.com/v2/enqueue
    opsgenie_api_url: https://api.opsgenie.com/
    wechat_api_url: https://qyapi.weixin.qq.com/cgi-bin/
    victorops_api_url: https://alert.victorops.com/integrations/generic/20131114/alert/
    telegram_api_url: https://api.telegram.org
    webex_api_url: https://webexapis.com/v1/messages
route:
    receiver: empty-receiver
    continue: false
templates: []
receivers:
    - name: empty-receiver
`<|MERGE_RESOLUTION|>--- conflicted
+++ resolved
@@ -464,19 +464,12 @@
 		URL:               amURL,
 		TenantID:          tenantID,
 		BasicAuthPassword: password,
-<<<<<<< HEAD
 		DefaultConfig:     defaultGrafanaConfig,
-=======
->>>>>>> 601485c7
 	}
 
 	secretsService := secretsManager.SetupTestService(t, fakes.NewFakeSecretsStore())
 	m := metrics.NewRemoteAlertmanagerMetrics(prometheus.NewRegistry())
-<<<<<<< HEAD
 	am, err := NewAlertmanager(cfg, nil, secretsService.Decrypt, m)
-=======
-	am, err := NewAlertmanager(cfg, nil, secretsService.Decrypt, defaultGrafanaConfig, m)
->>>>>>> 601485c7
 	require.NoError(t, err)
 
 	// We should get the default Cloud Alertmanager configuration.
