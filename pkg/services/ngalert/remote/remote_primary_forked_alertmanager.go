--- conflicted
+++ resolved
@@ -64,17 +64,6 @@
 }
 
 func (fam *RemotePrimaryForkedAlertmanager) CreateSilence(ctx context.Context, silence *apimodels.PostableSilence) (string, error) {
-<<<<<<< HEAD
-	// Create que silence in the remote Alertmanager.
-	_, err := fam.remote.CreateSilence(ctx, silence)
-	if err != nil {
-		return "", fmt.Errorf("failed to create silence in the remote Alertmanager: %w", err)
-	}
-
-	// Use the returned ID to create a silence in the internal Alertmanager.
-	// TODO: refactor silence creation to be able to specify the ID.
-	return fam.internal.CreateSilence(ctx, silence)
-=======
 	uid, err := fam.remote.CreateSilence(ctx, silence)
 	if err != nil {
 		return "", err
@@ -85,7 +74,6 @@
 		fam.log.Error("Error creating silence in the internal Alertmanager", "err", err, "silence", silence)
 	}
 	return uid, nil
->>>>>>> 8502d931
 }
 
 func (fam *RemotePrimaryForkedAlertmanager) DeleteSilence(ctx context.Context, id string) error {
