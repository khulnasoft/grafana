package ngalert

import (
	"context"
	"fmt"
	"net/url"
	"time"

	"github.com/benbjohnson/clock"
	"github.com/prometheus/alertmanager/featurecontrol"
	"github.com/prometheus/alertmanager/matchers/compat"
	"golang.org/x/sync/errgroup"

	"github.com/grafana/grafana/pkg/api/routing"
	"github.com/grafana/grafana/pkg/bus"
	"github.com/grafana/grafana/pkg/events"
	"github.com/grafana/grafana/pkg/expr"
	"github.com/grafana/grafana/pkg/infra/db"
	"github.com/grafana/grafana/pkg/infra/kvstore"
	"github.com/grafana/grafana/pkg/infra/log"
	"github.com/grafana/grafana/pkg/infra/tracing"
	"github.com/grafana/grafana/pkg/services/accesscontrol"
	"github.com/grafana/grafana/pkg/services/annotations"
	"github.com/grafana/grafana/pkg/services/dashboards"
	"github.com/grafana/grafana/pkg/services/datasourceproxy"
	"github.com/grafana/grafana/pkg/services/datasources"
	"github.com/grafana/grafana/pkg/services/featuremgmt"
	"github.com/grafana/grafana/pkg/services/folder"
	ac "github.com/grafana/grafana/pkg/services/ngalert/accesscontrol"
	"github.com/grafana/grafana/pkg/services/ngalert/api"
	"github.com/grafana/grafana/pkg/services/ngalert/eval"
	"github.com/grafana/grafana/pkg/services/ngalert/image"
	"github.com/grafana/grafana/pkg/services/ngalert/metrics"
	"github.com/grafana/grafana/pkg/services/ngalert/models"
	"github.com/grafana/grafana/pkg/services/ngalert/notifier"
	"github.com/grafana/grafana/pkg/services/ngalert/provisioning"
	"github.com/grafana/grafana/pkg/services/ngalert/remote"
	"github.com/grafana/grafana/pkg/services/ngalert/schedule"
	"github.com/grafana/grafana/pkg/services/ngalert/sender"
	"github.com/grafana/grafana/pkg/services/ngalert/state"
	"github.com/grafana/grafana/pkg/services/ngalert/state/historian"
	"github.com/grafana/grafana/pkg/services/ngalert/store"
	"github.com/grafana/grafana/pkg/services/notifications"
	"github.com/grafana/grafana/pkg/services/pluginsintegration/pluginstore"
	"github.com/grafana/grafana/pkg/services/quota"
	"github.com/grafana/grafana/pkg/services/rendering"
	"github.com/grafana/grafana/pkg/services/secrets"
	"github.com/grafana/grafana/pkg/setting"
)

func ProvideService(
	cfg *setting.Cfg,
	featureToggles featuremgmt.FeatureToggles,
	dataSourceCache datasources.CacheService,
	dataSourceService datasources.DataSourceService,
	routeRegister routing.RouteRegister,
	sqlStore db.DB,
	kvStore kvstore.KVStore,
	expressionService *expr.Service,
	dataProxy *datasourceproxy.DataSourceProxyService,
	quotaService quota.Service,
	secretsService secrets.Service,
	notificationService notifications.Service,
	m *metrics.NGAlert,
	folderService folder.Service,
	ac accesscontrol.AccessControl,
	dashboardService dashboards.DashboardService,
	renderService rendering.Service,
	bus bus.Bus,
	accesscontrolService accesscontrol.Service,
	annotationsRepo annotations.Repository,
	pluginsStore pluginstore.Store,
	tracer tracing.Tracer,
	ruleStore *store.DBstore,
) (*AlertNG, error) {
	ng := &AlertNG{
		Cfg:                  cfg,
		FeatureToggles:       featureToggles,
		DataSourceCache:      dataSourceCache,
		DataSourceService:    dataSourceService,
		RouteRegister:        routeRegister,
		SQLStore:             sqlStore,
		KVStore:              kvStore,
		ExpressionService:    expressionService,
		DataProxy:            dataProxy,
		QuotaService:         quotaService,
		SecretsService:       secretsService,
		Metrics:              m,
		Log:                  log.New("ngalert"),
		NotificationService:  notificationService,
		folderService:        folderService,
		accesscontrol:        ac,
		dashboardService:     dashboardService,
		renderService:        renderService,
		bus:                  bus,
		accesscontrolService: accesscontrolService,
		annotationsRepo:      annotationsRepo,
		pluginsStore:         pluginsStore,
		tracer:               tracer,
		store:                ruleStore,
	}

	if ng.IsDisabled() {
		return ng, nil
	}

	if err := ng.init(); err != nil {
		return nil, err
	}

	return ng, nil
}

// AlertNG is the service for evaluating the condition of an alert definition.
type AlertNG struct {
	Cfg                 *setting.Cfg
	FeatureToggles      featuremgmt.FeatureToggles
	DataSourceCache     datasources.CacheService
	DataSourceService   datasources.DataSourceService
	RouteRegister       routing.RouteRegister
	SQLStore            db.DB
	KVStore             kvstore.KVStore
	ExpressionService   *expr.Service
	DataProxy           *datasourceproxy.DataSourceProxyService
	QuotaService        quota.Service
	SecretsService      secrets.Service
	Metrics             *metrics.NGAlert
	NotificationService notifications.Service
	Log                 log.Logger
	renderService       rendering.Service
	ImageService        image.ImageService
	schedule            schedule.ScheduleService
	stateManager        *state.Manager
	folderService       folder.Service
	dashboardService    dashboards.DashboardService
	api                 *api.API

	// Alerting notification services
	MultiOrgAlertmanager *notifier.MultiOrgAlertmanager
	AlertsRouter         *sender.AlertsRouter
	accesscontrol        accesscontrol.AccessControl
	accesscontrolService accesscontrol.Service
	annotationsRepo      annotations.Repository
	store                *store.DBstore

	bus          bus.Bus
	pluginsStore pluginstore.Store
	tracer       tracing.Tracer
}

func (ng *AlertNG) init() error {
	// AlertNG should be initialized before the cancellation deadline of initCtx
	initCtx, cancelFunc := context.WithTimeout(context.Background(), 30*time.Second)
	defer cancelFunc()

	ng.store.Logger = ng.Log

	// This initializes the compat package in fallback mode with logging. It parses first
	// using the UTF-8 parser and then fallsback to the classic parser on error.
	// UTF-8 is permitted in label names. This should be removed when the compat package
	// is removed from Alertmanager.
	compat.InitFromFlags(ng.Log, featurecontrol.NoopFlags{})

	// If enabled, configure the remote Alertmanager.
	// - If several toggles are enabled, the order of precedence is RemoteOnly, RemotePrimary, RemoteSecondary
	// - If no toggles are enabled, we default to using only the internal Alertmanager
	// We currently support only remote secondary mode, so in case other toggles are enabled we fall back to remote secondary.
	var overrides []notifier.Option
	moaLogger := log.New("ngalert.multiorg.alertmanager")
	remoteOnly := ng.FeatureToggles.IsEnabled(initCtx, featuremgmt.FlagAlertmanagerRemoteOnly)
	remotePrimary := ng.FeatureToggles.IsEnabled(initCtx, featuremgmt.FlagAlertmanagerRemotePrimary)
	remoteSecondary := ng.FeatureToggles.IsEnabled(initCtx, featuremgmt.FlagAlertmanagerRemoteSecondary)
	if ng.Cfg.UnifiedAlerting.RemoteAlertmanager.Enable {
		switch {
		case remoteOnly, remotePrimary:
			ng.Log.Warn("Only remote secondary mode is supported at the moment, falling back to remote secondary")
			fallthrough

		case remoteSecondary:
			ng.Log.Debug("Starting Grafana with remote secondary mode enabled")
			m := ng.Metrics.GetRemoteAlertmanagerMetrics()
			m.Info.WithLabelValues(metrics.ModeRemoteSecondary).Set(1)

			// This function will be used by the MOA to create new Alertmanagers.
			override := notifier.WithAlertmanagerOverride(func(factoryFn notifier.OrgAlertmanagerFactory) notifier.OrgAlertmanagerFactory {
				return func(ctx context.Context, orgID int64) (notifier.Alertmanager, error) {
					// Create internal Alertmanager.
					internalAM, err := factoryFn(ctx, orgID)
					if err != nil {
						return nil, err
					}

					// Create remote Alertmanager.
					remoteAM, err := createRemoteAlertmanager(orgID, ng.Cfg.UnifiedAlerting.RemoteAlertmanager, ng.KVStore, ng.SecretsService.Decrypt, ng.Cfg.UnifiedAlerting.DefaultConfiguration, m)
					if err != nil {
						moaLogger.Error("Failed to create remote Alertmanager, falling back to using only the internal one", "err", err)
						return internalAM, nil
					}

					// Use both Alertmanager implementations in the forked Alertmanager.
					cfg := remote.RemoteSecondaryConfig{
						Logger:       log.New("ngalert.forked-alertmanager.remote-secondary"),
						OrgID:        orgID,
						Store:        ng.store,
						SyncInterval: ng.Cfg.UnifiedAlerting.RemoteAlertmanager.SyncInterval,
					}
					return remote.NewRemoteSecondaryForkedAlertmanager(cfg, internalAM, remoteAM)
				}
			})

			overrides = append(overrides, override)

		default:
			ng.Log.Error("A mode should be selected when enabling the remote Alertmanager, falling back to using only the internal Alertmanager")
		}
	}

	decryptFn := ng.SecretsService.GetDecryptedValue
	multiOrgMetrics := ng.Metrics.GetMultiOrgAlertmanagerMetrics()
	moa, err := notifier.NewMultiOrgAlertmanager(ng.Cfg, ng.store, ng.store, ng.KVStore, ng.store, decryptFn, multiOrgMetrics, ng.NotificationService, moaLogger, ng.SecretsService, ng.FeatureToggles, overrides...)
	if err != nil {
		return err
	}
	ng.MultiOrgAlertmanager = moa

	imageService, err := image.NewScreenshotImageServiceFromCfg(ng.Cfg, ng.store, ng.dashboardService, ng.renderService, ng.Metrics.Registerer)
	if err != nil {
		return err
	}
	ng.ImageService = imageService

	// Let's make sure we're able to complete an initial sync of Alertmanagers before we start the alerting components.
	if err := ng.MultiOrgAlertmanager.LoadAndSyncAlertmanagersForOrgs(initCtx); err != nil {
		return fmt.Errorf("failed to initialize alerting because multiorg alertmanager manager failed to warm up: %w", err)
	}

	appUrl, err := url.Parse(ng.Cfg.AppURL)
	if err != nil {
		ng.Log.Error("Failed to parse application URL. Continue without it.", "error", err)
		appUrl = nil
	}

	clk := clock.New()

	alertsRouter := sender.NewAlertsRouter(ng.MultiOrgAlertmanager, ng.store, clk, appUrl, ng.Cfg.UnifiedAlerting.DisabledOrgs,
		ng.Cfg.UnifiedAlerting.AdminConfigPollInterval, ng.DataSourceService, ng.SecretsService)

	// Make sure we sync at least once as Grafana starts to get the router up and running before we start sending any alerts.
	if err := alertsRouter.SyncAndApplyConfigFromDatabase(); err != nil {
		return fmt.Errorf("failed to initialize alerting because alert notifications router failed to warm up: %w", err)
	}

	ng.AlertsRouter = alertsRouter

	evalFactory := eval.NewEvaluatorFactory(ng.Cfg.UnifiedAlerting, ng.DataSourceCache, ng.ExpressionService, ng.pluginsStore)
	schedCfg := schedule.SchedulerCfg{
		MaxAttempts:          ng.Cfg.UnifiedAlerting.MaxAttempts,
		C:                    clk,
		BaseInterval:         ng.Cfg.UnifiedAlerting.BaseInterval,
		MinRuleInterval:      ng.Cfg.UnifiedAlerting.MinInterval,
		DisableGrafanaFolder: ng.Cfg.UnifiedAlerting.ReservedLabels.IsReservedLabelDisabled(models.FolderTitleLabel),
		JitterEvaluations:    schedule.JitterStrategyFrom(ng.Cfg.UnifiedAlerting, ng.FeatureToggles),
		AppURL:               appUrl,
		EvaluatorFactory:     evalFactory,
		RuleStore:            ng.store,
		Metrics:              ng.Metrics.GetSchedulerMetrics(),
		AlertSender:          alertsRouter,
		Tracer:               ng.tracer,
		Log:                  log.New("ngalert.scheduler"),
	}

	// There are a set of feature toggles available that act as short-circuits for common configurations.
	// If any are set, override the config accordingly.
	ApplyStateHistoryFeatureToggles(&ng.Cfg.UnifiedAlerting.StateHistory, ng.FeatureToggles, ng.Log)
	history, err := configureHistorianBackend(initCtx, ng.Cfg.UnifiedAlerting.StateHistory, ng.annotationsRepo, ng.dashboardService, ng.store, ng.Metrics.GetHistorianMetrics(), ng.Log)
	if err != nil {
		return err
	}
	cfg := state.ManagerCfg{
		Metrics:                        ng.Metrics.GetStateMetrics(),
		ExternalURL:                    appUrl,
		InstanceStore:                  ng.store,
		Images:                         ng.ImageService,
		Clock:                          clk,
		Historian:                      history,
		DoNotSaveNormalState:           ng.FeatureToggles.IsEnabledGlobally(featuremgmt.FlagAlertingNoNormalState),
		ApplyNoDataAndErrorToAllStates: ng.FeatureToggles.IsEnabledGlobally(featuremgmt.FlagAlertingNoDataErrorExecution),
		MaxStateSaveConcurrency:        ng.Cfg.UnifiedAlerting.MaxStateSaveConcurrency,
		RulesPerRuleGroupLimit:         ng.Cfg.UnifiedAlerting.RulesPerRuleGroupLimit,
		Tracer:                         ng.tracer,
		Log:                            log.New("ngalert.state.manager"),
	}
	logger := log.New("ngalert.state.manager.persist")
	statePersister := state.NewSyncStatePersisiter(logger, cfg)
	if ng.FeatureToggles.IsEnabledGlobally(featuremgmt.FlagAlertingSaveStatePeriodic) {
		ticker := clock.New().Ticker(ng.Cfg.UnifiedAlerting.StatePeriodicSaveInterval)
		statePersister = state.NewAsyncStatePersister(logger, ticker, cfg)
	}
	stateManager := state.NewManager(cfg, statePersister)
	scheduler := schedule.NewScheduler(schedCfg, stateManager)

	// if it is required to include folder title to the alerts, we need to subscribe to changes of alert title
	if !ng.Cfg.UnifiedAlerting.ReservedLabels.IsReservedLabelDisabled(models.FolderTitleLabel) {
		subscribeToFolderChanges(ng.Log, ng.bus, ng.store)
	}

	ng.stateManager = stateManager
	ng.schedule = scheduler

	receiverService := notifier.NewReceiverService(ng.accesscontrol, ng.store, ng.store, ng.SecretsService, ng.store, ng.Log)

	// Provisioning
	policyService := provisioning.NewNotificationPolicyService(ng.store, ng.store, ng.store, ng.Cfg.UnifiedAlerting, ng.Log)
	contactPointService := provisioning.NewContactPointService(ng.store, ng.SecretsService, ng.store, ng.store, receiverService, ng.Log, ng.store)
	templateService := provisioning.NewTemplateService(ng.store, ng.store, ng.store, ng.Log)
	muteTimingService := provisioning.NewMuteTimingService(ng.store, ng.store, ng.store, ng.Log)
	alertRuleService := provisioning.NewAlertRuleService(ng.store, ng.store, ng.folderService, ng.dashboardService, ng.QuotaService, ng.store,
		int64(ng.Cfg.UnifiedAlerting.DefaultRuleEvaluationInterval.Seconds()),
		int64(ng.Cfg.UnifiedAlerting.BaseInterval.Seconds()),
		ng.Cfg.UnifiedAlerting.RulesPerRuleGroupLimit, ng.Log, notifier.NewNotificationSettingsValidationService(ng.store),
		ac.NewRuleService(ng.accesscontrol))

	ng.api = &api.API{
		Cfg:                  ng.Cfg,
		DatasourceCache:      ng.DataSourceCache,
		DatasourceService:    ng.DataSourceService,
		RouteRegister:        ng.RouteRegister,
		DataProxy:            ng.DataProxy,
		QuotaService:         ng.QuotaService,
		TransactionManager:   ng.store,
		RuleStore:            ng.store,
		AlertingStore:        ng.store,
		AdminConfigStore:     ng.store,
		ProvenanceStore:      ng.store,
		MultiOrgAlertmanager: ng.MultiOrgAlertmanager,
		StateManager:         ng.stateManager,
		AccessControl:        ng.accesscontrol,
		Policies:             policyService,
		ReceiverService:      receiverService,
		ContactPointService:  contactPointService,
		Templates:            templateService,
		MuteTimings:          muteTimingService,
		AlertRules:           alertRuleService,
		AlertsRouter:         alertsRouter,
		EvaluatorFactory:     evalFactory,
		FeatureManager:       ng.FeatureToggles,
		AppUrl:               appUrl,
		Historian:            history,
		Hooks:                api.NewHooks(ng.Log),
		Tracer:               ng.tracer,
	}
	ng.api.RegisterAPIEndpoints(ng.Metrics.GetAPIMetrics())

	if err := RegisterQuotas(ng.Cfg, ng.QuotaService, ng.store); err != nil {
		return err
	}

	log.RegisterContextualLogProvider(func(ctx context.Context) ([]interface{}, bool) {
		key, ok := models.RuleKeyFromContext(ctx)
		if !ok {
			return nil, false
		}
		return key.LogContext(), true
	})

	return DeclareFixedRoles(ng.accesscontrolService)
}

func subscribeToFolderChanges(logger log.Logger, bus bus.Bus, dbStore api.RuleStore) {
	// if folder title is changed, we update all alert rules in that folder to make sure that all peers (in HA mode) will update folder title and
	// clean up the current state
	bus.AddEventListener(func(ctx context.Context, evt *events.FolderTitleUpdated) error {
		logger.Info("Got folder title updated event. updating rules in the folder", "folderUID", evt.UID)
		_, err := dbStore.IncreaseVersionForAllRulesInNamespace(ctx, evt.OrgID, evt.UID)
		if err != nil {
			logger.Error("Failed to update alert rules in the folder after its title was changed", "error", err, "folderUID", evt.UID, "folder", evt.Title)
			return err
		}
		return nil
	})
}

// Run starts the scheduler and Alertmanager.
func (ng *AlertNG) Run(ctx context.Context) error {
	ng.Log.Debug("Starting", "execute_alerts", ng.Cfg.UnifiedAlerting.ExecuteAlerts)

	children, subCtx := errgroup.WithContext(ctx)

	children.Go(func() error {
		return ng.MultiOrgAlertmanager.Run(subCtx)
	})
	children.Go(func() error {
		return ng.AlertsRouter.Run(subCtx)
	})

	if ng.Cfg.UnifiedAlerting.ExecuteAlerts {
		// Only Warm() the state manager if we are actually executing alerts.
		// Doing so when we are not executing alerts is wasteful and could lead
		// to misleading rule status queries, as the status returned will be
		// always based on the state loaded from the database at startup, and
		// not the most recent evaluation state.
		//
		// Also note that this runs synchronously to ensure state is loaded
		// before rule evaluation begins, hence we use ctx and not subCtx.
		//
		ng.stateManager.Warm(ctx, ng.store)

		children.Go(func() error {
			return ng.schedule.Run(subCtx)
		})
		children.Go(func() error {
			return ng.stateManager.Run(subCtx)
		})
	}
	return children.Wait()
}

// IsDisabled returns true if the alerting service is disabled for this instance.
func (ng *AlertNG) IsDisabled() bool {
	if ng.Cfg == nil {
		return true
	}

	return !ng.Cfg.UnifiedAlerting.IsEnabled()
}

// GetHooks returns a facility for replacing handlers for paths. The handler hook for a path
// is invoked after all other middleware is invoked (authentication, instrumentation).
func (ng *AlertNG) GetHooks() *api.Hooks {
	return ng.api.Hooks
}

type Historian interface {
	api.Historian
	state.Historian
}

func configureHistorianBackend(ctx context.Context, cfg setting.UnifiedAlertingStateHistorySettings, ar annotations.Repository, ds dashboards.DashboardService, rs historian.RuleStore, met *metrics.Historian, l log.Logger) (Historian, error) {
	if !cfg.Enabled {
		met.Info.WithLabelValues("noop").Set(0)
		return historian.NewNopHistorian(), nil
	}

	backend, err := historian.ParseBackendType(cfg.Backend)
	if err != nil {
		return nil, err
	}

	met.Info.WithLabelValues(backend.String()).Set(1)
	if backend == historian.BackendTypeMultiple {
		primaryCfg := cfg
		primaryCfg.Backend = cfg.MultiPrimary
		primary, err := configureHistorianBackend(ctx, primaryCfg, ar, ds, rs, met, l)
		if err != nil {
			return nil, fmt.Errorf("multi-backend target \"%s\" was misconfigured: %w", cfg.MultiPrimary, err)
		}

		var secondaries []historian.Backend
		for _, b := range cfg.MultiSecondaries {
			secCfg := cfg
			secCfg.Backend = b
			sec, err := configureHistorianBackend(ctx, secCfg, ar, ds, rs, met, l)
			if err != nil {
				return nil, fmt.Errorf("multi-backend target \"%s\" was miconfigured: %w", b, err)
			}
			secondaries = append(secondaries, sec)
		}

		l.Info("State history is operating in multi-backend mode", "primary", cfg.MultiPrimary, "secondaries", cfg.MultiSecondaries)
		return historian.NewMultipleBackend(primary, secondaries...), nil
	}
	if backend == historian.BackendTypeAnnotations {
		store := historian.NewAnnotationStore(ar, ds, met)
		return historian.NewAnnotationBackend(store, rs, met), nil
	}
	if backend == historian.BackendTypeLoki {
		lcfg, err := historian.NewLokiConfig(cfg)
		if err != nil {
			return nil, fmt.Errorf("invalid remote loki configuration: %w", err)
		}
		req := historian.NewRequester()
		backend := historian.NewRemoteLokiBackend(lcfg, req, met)

		testConnCtx, cancelFunc := context.WithTimeout(ctx, 10*time.Second)
		defer cancelFunc()
		if err := backend.TestConnection(testConnCtx); err != nil {
			l.Error("Failed to communicate with configured remote Loki backend, state history may not be persisted", "error", err)
		}
		return backend, nil
	}

	return nil, fmt.Errorf("unrecognized state history backend: %s", backend)
}

// ApplyStateHistoryFeatureToggles edits state history configuration to comply with currently active feature toggles.
func ApplyStateHistoryFeatureToggles(cfg *setting.UnifiedAlertingStateHistorySettings, ft featuremgmt.FeatureToggles, logger log.Logger) {
	backend, _ := historian.ParseBackendType(cfg.Backend)
	// These feature toggles represent specific, common backend configurations.
	// If all toggles are enabled, we listen to the state history config as written.
	// If any of them are disabled, we ignore the configured backend and treat the toggles as an override.
	// If multiple toggles are disabled, we go with the most "restrictive" one.
	if !ft.IsEnabledGlobally(featuremgmt.FlagAlertStateHistoryLokiSecondary) {
		// If we cannot even treat Loki as a secondary, we must use annotations only.
		if backend == historian.BackendTypeMultiple || backend == historian.BackendTypeLoki {
			logger.Info("Forcing Annotation backend due to state history feature toggles")
			cfg.Backend = historian.BackendTypeAnnotations.String()
			cfg.MultiPrimary = ""
			cfg.MultiSecondaries = make([]string, 0)
		}
		return
	}
	if !ft.IsEnabledGlobally(featuremgmt.FlagAlertStateHistoryLokiPrimary) {
		// If we're using multiple backends, Loki must be the secondary.
		if backend == historian.BackendTypeMultiple {
			logger.Info("Coercing Loki to a secondary backend due to state history feature toggles")
			cfg.MultiPrimary = historian.BackendTypeAnnotations.String()
			cfg.MultiSecondaries = []string{historian.BackendTypeLoki.String()}
		}
		// If we're using loki, we are only allowed to use it as a secondary. Dual write to it, plus annotations.
		if backend == historian.BackendTypeLoki {
			logger.Info("Coercing Loki to dual writes with a secondary backend due to state history feature toggles")
			cfg.Backend = historian.BackendTypeMultiple.String()
			cfg.MultiPrimary = historian.BackendTypeAnnotations.String()
			cfg.MultiSecondaries = []string{historian.BackendTypeLoki.String()}
		}
		return
	}
	if !ft.IsEnabledGlobally(featuremgmt.FlagAlertStateHistoryLokiOnly) {
		// If we're not allowed to use Loki only, make it the primary but keep the annotation writes.
		if backend == historian.BackendTypeLoki {
			logger.Info("Forcing dual writes to Loki and Annotations due to state history feature toggles")
			cfg.Backend = historian.BackendTypeMultiple.String()
			cfg.MultiPrimary = historian.BackendTypeLoki.String()
			cfg.MultiSecondaries = []string{historian.BackendTypeAnnotations.String()}
		}
		return
	}
}

func createRemoteAlertmanager(orgID int64, amCfg setting.RemoteAlertmanagerSettings, kvstore kvstore.KVStore, decryptFn remote.DecryptFn, defaultConfig string, m *metrics.RemoteAlertmanager) (*remote.Alertmanager, error) {
	externalAMCfg := remote.AlertmanagerConfig{
		OrgID:             orgID,
		URL:               amCfg.URL,
		TenantID:          amCfg.TenantID,
		BasicAuthPassword: amCfg.Password,
	}
<<<<<<< HEAD
	// We won't be handling files on disk, we can pass an empty string as workingDirPath.
	stateStore := notifier.NewFileStore(orgID, kvstore, "")
	return remote.NewAlertmanager(externalAMCfg, stateStore, decryptFn, defaultConfig, m)
=======
	return remote.NewAlertmanager(externalAMCfg, notifier.NewFileStore(orgID, kvstore), decryptFn, m)
>>>>>>> 40e73f38
}<|MERGE_RESOLUTION|>--- conflicted
+++ resolved
@@ -544,11 +544,5 @@
 		TenantID:          amCfg.TenantID,
 		BasicAuthPassword: amCfg.Password,
 	}
-<<<<<<< HEAD
-	// We won't be handling files on disk, we can pass an empty string as workingDirPath.
-	stateStore := notifier.NewFileStore(orgID, kvstore, "")
-	return remote.NewAlertmanager(externalAMCfg, stateStore, decryptFn, defaultConfig, m)
-=======
-	return remote.NewAlertmanager(externalAMCfg, notifier.NewFileStore(orgID, kvstore), decryptFn, m)
->>>>>>> 40e73f38
+	return remote.NewAlertmanager(externalAMCfg, notifier.NewFileStore(orgID, kvstore), decryptFn, defaultConfig, m)
 }