--- conflicted
+++ resolved
@@ -31,20 +31,13 @@
 	orgStore    store.OrgStore
 	kvStore     kvstore.KVStore
 
-<<<<<<< HEAD
-	orgRegistry *metrics.OrgRegistries
+	decryptFn alerting.GetDecryptedValueFn
 
-	decryptFn alerting.GetDecryptedValueFn
+	metrics *metrics.MultiOrgAlertmanager
 }
 
 func NewMultiOrgAlertmanager(cfg *setting.Cfg, configStore store.AlertingStore, orgStore store.OrgStore,
-	kvStore kvstore.KVStore, decryptFn alerting.GetDecryptedValueFn) *MultiOrgAlertmanager {
-=======
-	metrics *metrics.MultiOrgAlertmanager
-}
-
-func NewMultiOrgAlertmanager(cfg *setting.Cfg, configStore store.AlertingStore, orgStore store.OrgStore, kvStore kvstore.KVStore, m *metrics.MultiOrgAlertmanager) *MultiOrgAlertmanager {
->>>>>>> 1aaa00a1
+	kvStore kvstore.KVStore, decryptFn alerting.GetDecryptedValueFn, m *metrics.MultiOrgAlertmanager) *MultiOrgAlertmanager {
 	return &MultiOrgAlertmanager{
 		settings:      cfg,
 		logger:        log.New("multiorg.alertmanager"),
@@ -52,12 +45,8 @@
 		configStore:   configStore,
 		orgStore:      orgStore,
 		kvStore:       kvStore,
-<<<<<<< HEAD
-		orgRegistry:   metrics.NewOrgRegistries(),
 		decryptFn:     decryptFn,
-=======
 		metrics:       m,
->>>>>>> 1aaa00a1
 	}
 }
 
@@ -102,16 +91,11 @@
 
 		existing, found := moa.alertmanagers[orgID]
 		if !found {
-<<<<<<< HEAD
-			reg := moa.orgRegistry.GetOrCreateOrgRegistry(orgID)
-			am, err := newAlertmanager(orgID, moa.settings, moa.configStore, moa.kvStore, moa.decryptFn, metrics.NewMetrics(reg))
-=======
 			// These metrics are not exported by Grafana and are mostly a placeholder.
 			// To export them, we need to translate the metrics from each individual registry and,
 			// then aggregate them on the main registry.
 			m := metrics.NewAlertmanagerMetrics(moa.metrics.GetOrCreateOrgRegistry(orgID))
-			am, err := newAlertmanager(orgID, moa.settings, moa.configStore, moa.kvStore, m)
->>>>>>> 1aaa00a1
+			am, err := newAlertmanager(orgID, moa.settings, moa.configStore, moa.kvStore, moa.decryptFn, m)
 			if err != nil {
 				moa.logger.Error("unable to create Alertmanager for org", "org", orgID, "err", err)
 			}
