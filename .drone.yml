--- conflicted
+++ resolved
@@ -3125,60 +3125,12 @@
 services: []
 steps:
 - commands:
-<<<<<<< HEAD
-  - ./scripts/grafana-server/start-server
-  depends_on:
-  - build-plugins
-  - build-backend
-  - build-frontend
-  - build-frontend-packages
-  detach: true
-  environment:
-    ARCH: linux-amd64
-    PORT: 3001
-    RUNDIR: scripts/grafana-server/tmp-grafana-enterprise
-  image: grafana/build-container:1.7.5
-  name: grafana-server
-- commands:
-  - ./bin/build e2e-tests --port 3001 --suite dashboards-suite --tries 3
-  depends_on:
-  - grafana-server
-  environment:
-    HOST: grafana-server
-  image: cypress/included:12.15.0
-  name: end-to-end-tests-dashboards-suite
-- commands:
-  - ./bin/build e2e-tests --port 3001 --suite smoke-tests-suite --tries 3
-  depends_on:
-  - grafana-server
-  environment:
-    HOST: grafana-server
-  image: cypress/included:12.15.0
-  name: end-to-end-tests-smoke-tests-suite
-- commands:
-  - ./bin/build e2e-tests --port 3001 --suite panels-suite --tries 3
-  depends_on:
-  - grafana-server
-  environment:
-    HOST: grafana-server
-  image: cypress/included:12.15.0
-  name: end-to-end-tests-panels-suite
-- commands:
-  - ./bin/build e2e-tests --port 3001 --suite various-suite --tries 3
-  depends_on:
-  - grafana-server
-  environment:
-    HOST: grafana-server
-  image: cypress/included:12.15.0
-  name: end-to-end-tests-various-suite
-=======
   - go build -o ./bin/build -ldflags '-extldflags -static' ./pkg/build/cmd
   depends_on: []
   environment:
     CGO_ENABLED: 0
   image: golang:1.20.6
   name: compile-build-cmd
->>>>>>> e7ad60bf
 - commands:
   - ./bin/build artifacts packages --tag $${DRONE_TAG} --src-bucket $${PRERELEASE_BUCKET}
   depends_on:
@@ -3916,1167 +3868,6 @@
   image: grafana/build-container:1.7.5
   name: grafana-server
 - commands:
-  - apt-get install -y netcat
-  - ./bin/build e2e-tests --port 3001 --suite dashboards-suite --tries 3
-  depends_on:
-  - grafana-server
-  environment:
-    HOST: grafana-server
-  image: cypress/included:9.5.1-node16.14.0-slim-chrome99-ff97
-  name: end-to-end-tests-dashboards-suite
-- commands:
-  - apt-get install -y netcat
-  - ./bin/build e2e-tests --port 3001 --suite smoke-tests-suite --tries 3
-  depends_on:
-  - grafana-server
-  environment:
-    HOST: grafana-server
-  image: cypress/included:9.5.1-node16.14.0-slim-chrome99-ff97
-  name: end-to-end-tests-smoke-tests-suite
-- commands:
-<<<<<<< HEAD
-  - mkdir -p bin
-  - curl -fL -o bin/grabpl https://grafana-downloads.storage.googleapis.com/grafana-build-pipeline/v3.0.39/grabpl
-  - chmod +x bin/grabpl
-  image: byrnedo/alpine-curl:0.1.8
-  name: grabpl
-- commands:
-  - go build -o ./bin/build -ldflags '-extldflags -static' ./pkg/build/cmd
-  depends_on: []
-  environment:
-    CGO_ENABLED: 0
-  image: golang:1.20.6
-  name: compile-build-cmd
-- commands:
-  - ./bin/build artifacts docker fetch --edition oss
-  depends_on:
-  - compile-build-cmd
-  environment:
-    DOCKER_ENTERPRISE2_REPO:
-      from_secret: docker_enterprise2_repo
-    DOCKER_PASSWORD:
-      from_secret: docker_password
-    DOCKER_USER:
-      from_secret: docker_username
-    GCP_KEY:
-      from_secret: gcp_key
-  image: google/cloud-sdk:431.0.0
-  name: fetch-images-oss
-  volumes:
-  - name: docker
-    path: /var/run/docker.sock
-- commands:
-  - ./bin/grabpl artifacts docker publish --dockerhub-repo grafana/grafana --version-tag
-    ${DRONE_TAG}
-  depends_on:
-  - fetch-images-oss
-  environment:
-    DOCKER_PASSWORD:
-      from_secret: docker_password
-    DOCKER_USER:
-      from_secret: docker_username
-    GCP_KEY:
-      from_secret: gcp_key
-    GITHUB_APP_ID:
-      from_secret: delivery-bot-app-id
-    GITHUB_APP_INSTALLATION_ID:
-      from_secret: delivery-bot-app-installation-id
-    GITHUB_APP_PRIVATE_KEY:
-      from_secret: delivery-bot-app-private-key
-  image: google/cloud-sdk:431.0.0
-  name: publish-images-grafana
-  volumes:
-  - name: docker
-    path: /var/run/docker.sock
-- commands:
-  - ./bin/grabpl artifacts docker publish --dockerhub-repo grafana/grafana-oss --version-tag
-    ${DRONE_TAG}
-  depends_on:
-  - fetch-images-oss
-  environment:
-    DOCKER_PASSWORD:
-      from_secret: docker_password
-    DOCKER_USER:
-      from_secret: docker_username
-    GCP_KEY:
-      from_secret: gcp_key
-    GITHUB_APP_ID:
-      from_secret: delivery-bot-app-id
-    GITHUB_APP_INSTALLATION_ID:
-      from_secret: delivery-bot-app-installation-id
-    GITHUB_APP_PRIVATE_KEY:
-      from_secret: delivery-bot-app-private-key
-  image: google/cloud-sdk:431.0.0
-  name: publish-images-grafana-oss
-  volumes:
-  - name: docker
-    path: /var/run/docker.sock
-trigger:
-  event:
-  - promote
-  target:
-  - public
-type: docker
-volumes:
-- host:
-    path: /var/run/docker.sock
-  name: docker
----
-clone:
-  retries: 3
-depends_on: []
-environment:
-  EDITION: enterprise
-image_pull_secrets:
-- dockerconfigjson
-kind: pipeline
-name: publish-docker-enterprise-public
-node:
-  type: no-parallel
-platform:
-  arch: amd64
-  os: linux
-services: []
-steps:
-- commands:
-  - echo $DRONE_RUNNER_NAME
-  image: alpine:3.17.1
-  name: identify-runner
-- commands:
-  - mkdir -p bin
-  - curl -fL -o bin/grabpl https://grafana-downloads.storage.googleapis.com/grafana-build-pipeline/v3.0.39/grabpl
-  - chmod +x bin/grabpl
-  image: byrnedo/alpine-curl:0.1.8
-  name: grabpl
-- commands:
-  - go build -o ./bin/build -ldflags '-extldflags -static' ./pkg/build/cmd
-  depends_on: []
-  environment:
-    CGO_ENABLED: 0
-  image: golang:1.20.6
-  name: compile-build-cmd
-- commands:
-  - ./bin/build artifacts docker fetch --edition enterprise
-  depends_on:
-  - compile-build-cmd
-  environment:
-    DOCKER_ENTERPRISE2_REPO:
-      from_secret: docker_enterprise2_repo
-    DOCKER_PASSWORD:
-      from_secret: docker_password
-    DOCKER_USER:
-      from_secret: docker_username
-    GCP_KEY:
-      from_secret: gcp_key
-  image: google/cloud-sdk:431.0.0
-  name: fetch-images-enterprise
-  volumes:
-  - name: docker
-    path: /var/run/docker.sock
-- commands:
-  - ./bin/grabpl artifacts docker publish --dockerhub-repo grafana/grafana-enterprise
-    --version-tag ${DRONE_TAG}
-  depends_on:
-  - fetch-images-enterprise
-  environment:
-    DOCKER_PASSWORD:
-      from_secret: docker_password
-    DOCKER_USER:
-      from_secret: docker_username
-    GCP_KEY:
-      from_secret: gcp_key
-    GITHUB_APP_ID:
-      from_secret: delivery-bot-app-id
-    GITHUB_APP_INSTALLATION_ID:
-      from_secret: delivery-bot-app-installation-id
-    GITHUB_APP_PRIVATE_KEY:
-      from_secret: delivery-bot-app-private-key
-  image: google/cloud-sdk:431.0.0
-  name: publish-images-grafana-enterprise
-  volumes:
-  - name: docker
-    path: /var/run/docker.sock
-trigger:
-  event:
-  - promote
-  target:
-  - public
-type: docker
-volumes:
-- host:
-    path: /var/run/docker.sock
-  name: docker
----
-clone:
-  retries: 3
-depends_on: []
-environment:
-  EDITION: enterprise2
-image_pull_secrets:
-- dockerconfigjson
-kind: pipeline
-name: publish-github-public
-node:
-  type: no-parallel
-platform:
-  arch: amd64
-  os: linux
-services: []
-steps:
-- commands:
-  - go build -o ./bin/build -ldflags '-extldflags -static' ./pkg/build/cmd
-  depends_on: []
-  environment:
-    CGO_ENABLED: 0
-  image: golang:1.20.6
-  name: compile-build-cmd
-- commands:
-  - ./bin/build artifacts docker fetch --edition enterprise2
-  depends_on:
-  - compile-build-cmd
-  environment:
-    DOCKER_ENTERPRISE2_REPO:
-      from_secret: docker_enterprise2_repo
-    DOCKER_PASSWORD:
-      from_secret: docker_password
-    DOCKER_USER:
-      from_secret: docker_username
-    GCP_KEY:
-      from_secret: gcp_key
-  image: google/cloud-sdk:431.0.0
-  name: fetch-images-enterprise2
-  volumes:
-  - name: docker
-    path: /var/run/docker.sock
-- commands:
-  - ./bin/build publish github --repo $${GH_REGISTRY} --create
-  depends_on:
-  - fetch-images-enterprise2
-  environment:
-    GH_REGISTRY:
-      from_secret: gh_registry
-    GH_TOKEN:
-      from_secret: github_token
-  image: grafana/grafana-ci-deploy:1.3.3
-  name: publish-github
-trigger:
-  event:
-  - promote
-  target:
-  - public
-type: docker
-volumes:
-- host:
-    path: /var/run/docker.sock
-  name: docker
----
-clone:
-  retries: 3
-depends_on: []
-environment:
-  EDITION: enterprise2
-image_pull_secrets:
-- dockerconfigjson
-kind: pipeline
-name: publish-github-security
-node:
-  type: no-parallel
-platform:
-  arch: amd64
-  os: linux
-services: []
-steps:
-- commands:
-  - go build -o ./bin/build -ldflags '-extldflags -static' ./pkg/build/cmd
-  depends_on: []
-  environment:
-    CGO_ENABLED: 0
-  image: golang:1.20.6
-  name: compile-build-cmd
-- commands:
-  - ./bin/build artifacts docker fetch --edition enterprise2
-  depends_on:
-  - compile-build-cmd
-  environment:
-    DOCKER_ENTERPRISE2_REPO:
-      from_secret: docker_enterprise2_repo
-    DOCKER_PASSWORD:
-      from_secret: docker_password
-    DOCKER_USER:
-      from_secret: docker_username
-    GCP_KEY:
-      from_secret: gcp_key
-  image: google/cloud-sdk:431.0.0
-  name: fetch-images-enterprise2
-  volumes:
-  - name: docker
-    path: /var/run/docker.sock
-- commands:
-  - ./bin/build publish github --repo $${GH_REGISTRY} --create
-  depends_on:
-  - fetch-images-enterprise2
-  environment:
-    GH_REGISTRY:
-      from_secret: gh_registry
-    GH_TOKEN:
-      from_secret: github_token
-  image: grafana/grafana-ci-deploy:1.3.3
-  name: publish-github
-trigger:
-  event:
-  - promote
-  target:
-  - security
-type: docker
-volumes:
-- host:
-    path: /var/run/docker.sock
-  name: docker
----
-clone:
-  retries: 3
-depends_on:
-- publish-docker-enterprise-public
-environment:
-  EDITION: enterprise2
-image_pull_secrets:
-- dockerconfigjson
-kind: pipeline
-name: publish-aws-marketplace-public
-node:
-  type: no-parallel
-platform:
-  arch: amd64
-  os: linux
-services: []
-steps:
-- commands:
-  - go build -o ./bin/build -ldflags '-extldflags -static' ./pkg/build/cmd
-  depends_on: []
-  environment:
-    CGO_ENABLED: 0
-  image: golang:1.20.6
-  name: compile-build-cmd
-- commands:
-  - ./bin/build publish aws --image grafana/grafana-enterprise --repo grafana-labs/grafanaenterprise
-    --product 422b46fb-bea6-4f27-8bcc-832117bd627e
-  depends_on:
-  - compile-build-cmd
-  environment:
-    AWS_ACCESS_KEY_ID:
-      from_secret: aws_access_key_id
-    AWS_REGION:
-      from_secret: aws_region
-    AWS_SECRET_ACCESS_KEY:
-      from_secret: aws_secret_access_key
-  image: grafana/grafana-ci-deploy:1.3.3
-  name: publish-aws-marketplace
-  volumes:
-  - name: docker
-    path: /var/run/docker.sock
-trigger:
-  event:
-  - promote
-  target:
-  - public
-type: docker
-volumes:
-- host:
-    path: /var/run/docker.sock
-  name: docker
----
-clone:
-  retries: 3
-depends_on: []
-environment:
-  EDITION: all
-image_pull_secrets:
-- dockerconfigjson
-kind: pipeline
-name: publish-artifacts-security
-node:
-  type: no-parallel
-platform:
-  arch: amd64
-  os: linux
-services: []
-steps:
-- commands:
-  - go build -o ./bin/build -ldflags '-extldflags -static' ./pkg/build/cmd
-  depends_on: []
-  environment:
-    CGO_ENABLED: 0
-  image: golang:1.20.6
-  name: compile-build-cmd
-- commands:
-  - ./bin/build artifacts packages --tag $${DRONE_TAG} --src-bucket $${PRERELEASE_BUCKET}
-  depends_on:
-  - compile-build-cmd
-  environment:
-    GCP_KEY:
-      from_secret: gcp_key
-    PRERELEASE_BUCKET:
-      from_secret: prerelease_bucket
-  image: grafana/grafana-ci-deploy:1.3.3
-  name: publish-artifacts
-- commands:
-  - ./bin/build artifacts static-assets --tag ${DRONE_TAG}
-  depends_on:
-  - compile-build-cmd
-  environment:
-    GCP_KEY:
-      from_secret: gcp_key
-    PRERELEASE_BUCKET:
-      from_secret: prerelease_bucket
-    STATIC_ASSET_EDITIONS:
-      from_secret: static_asset_editions
-  image: grafana/grafana-ci-deploy:1.3.3
-  name: publish-static-assets
-- commands:
-  - ./bin/build artifacts storybook --tag ${DRONE_TAG}
-  depends_on:
-  - compile-build-cmd
-  environment:
-    GCP_KEY:
-      from_secret: gcp_key
-    PRERELEASE_BUCKET:
-      from_secret: prerelease_bucket
-  image: grafana/grafana-ci-deploy:1.3.3
-  name: publish-storybook
-trigger:
-  event:
-  - promote
-  target:
-  - security
-type: docker
-volumes:
-- host:
-    path: /var/run/docker.sock
-  name: docker
----
-clone:
-  retries: 3
-depends_on: []
-environment:
-  EDITION: all
-image_pull_secrets:
-- dockerconfigjson
-kind: pipeline
-name: publish-artifacts-public
-node:
-  type: no-parallel
-platform:
-  arch: amd64
-  os: linux
-services: []
-steps:
-- commands:
-  - go build -o ./bin/build -ldflags '-extldflags -static' ./pkg/build/cmd
-  depends_on: []
-  environment:
-    CGO_ENABLED: 0
-  image: golang:1.20.6
-  name: compile-build-cmd
-- commands:
-  - ./bin/build artifacts packages --tag $${DRONE_TAG} --src-bucket $${PRERELEASE_BUCKET}
-  depends_on:
-  - compile-build-cmd
-  environment:
-    GCP_KEY:
-      from_secret: gcp_key
-    PRERELEASE_BUCKET:
-      from_secret: prerelease_bucket
-  image: grafana/grafana-ci-deploy:1.3.3
-  name: publish-artifacts
-- commands:
-  - ./bin/build artifacts static-assets --tag ${DRONE_TAG}
-  depends_on:
-  - compile-build-cmd
-  environment:
-    GCP_KEY:
-      from_secret: gcp_key
-    PRERELEASE_BUCKET:
-      from_secret: prerelease_bucket
-    STATIC_ASSET_EDITIONS:
-      from_secret: static_asset_editions
-  image: grafana/grafana-ci-deploy:1.3.3
-  name: publish-static-assets
-- commands:
-  - ./bin/build artifacts storybook --tag ${DRONE_TAG}
-  depends_on:
-  - compile-build-cmd
-  environment:
-    GCP_KEY:
-      from_secret: gcp_key
-    PRERELEASE_BUCKET:
-      from_secret: prerelease_bucket
-  image: grafana/grafana-ci-deploy:1.3.3
-  name: publish-storybook
-trigger:
-  event:
-  - promote
-  target:
-  - public
-type: docker
-volumes:
-- host:
-    path: /var/run/docker.sock
-  name: docker
----
-clone:
-  retries: 3
-depends_on: []
-environment:
-  EDITION: all
-image_pull_secrets:
-- dockerconfigjson
-kind: pipeline
-name: publish-npm-packages-public
-node:
-  type: no-parallel
-platform:
-  arch: amd64
-  os: linux
-services: []
-steps:
-- commands:
-  - go build -o ./bin/build -ldflags '-extldflags -static' ./pkg/build/cmd
-  depends_on: []
-  environment:
-    CGO_ENABLED: 0
-  image: golang:1.20.6
-  name: compile-build-cmd
-- commands:
-  - yarn install --immutable
-  depends_on: []
-  image: grafana/build-container:1.7.5
-  name: yarn-install
-- commands:
-  - ./bin/build artifacts npm retrieve --tag ${DRONE_TAG}
-  depends_on:
-  - compile-build-cmd
-  - yarn-install
-  environment:
-    GCP_KEY:
-      from_secret: gcp_key
-    PRERELEASE_BUCKET:
-      from_secret: prerelease_bucket
-  failure: ignore
-  image: grafana/grafana-ci-deploy:1.3.3
-  name: retrieve-npm-packages
-- commands:
-  - ./bin/build artifacts npm release --tag ${DRONE_TAG}
-  depends_on:
-  - compile-build-cmd
-  - retrieve-npm-packages
-  environment:
-    NPM_TOKEN:
-      from_secret: npm_token
-  failure: ignore
-  image: grafana/build-container:1.7.5
-  name: release-npm-packages
-trigger:
-  event:
-  - promote
-  target:
-  - public
-type: docker
-volumes:
-- host:
-    path: /var/run/docker.sock
-  name: docker
----
-clone:
-  retries: 3
-depends_on:
-- publish-artifacts-public
-- publish-docker-oss-public
-- publish-docker-enterprise-public
-environment:
-  EDITION: oss
-image_pull_secrets:
-- dockerconfigjson
-kind: pipeline
-name: publish-packages-oss
-node:
-  type: no-parallel
-platform:
-  arch: amd64
-  os: linux
-services: []
-steps:
-- commands:
-  - go build -o ./bin/build -ldflags '-extldflags -static' ./pkg/build/cmd
-  depends_on: []
-  environment:
-    CGO_ENABLED: 0
-  image: golang:1.20.6
-  name: compile-build-cmd
-- depends_on:
-  - compile-build-cmd
-  image: us.gcr.io/kubernetes-dev/package-publish:latest
-  name: publish-linux-packages-deb
-  privileged: true
-  settings:
-    access_key_id:
-      from_secret: packages_access_key_id
-    deb_distribution: auto
-    gpg_passphrase:
-      from_secret: packages_gpg_passphrase
-    gpg_private_key:
-      from_secret: packages_gpg_private_key
-    gpg_public_key:
-      from_secret: packages_gpg_public_key
-    package_path: gs://grafana-prerelease/artifacts/downloads/*${DRONE_TAG}/oss/**.deb
-    secret_access_key:
-      from_secret: packages_secret_access_key
-    service_account_json:
-      from_secret: packages_service_account
-    target_bucket: grafana-packages
-- depends_on:
-  - compile-build-cmd
-  image: us.gcr.io/kubernetes-dev/package-publish:latest
-  name: publish-linux-packages-rpm
-  privileged: true
-  settings:
-    access_key_id:
-      from_secret: packages_access_key_id
-    deb_distribution: auto
-    gpg_passphrase:
-      from_secret: packages_gpg_passphrase
-    gpg_private_key:
-      from_secret: packages_gpg_private_key
-    gpg_public_key:
-      from_secret: packages_gpg_public_key
-    package_path: gs://grafana-prerelease/artifacts/downloads/*${DRONE_TAG}/oss/**.rpm
-    secret_access_key:
-      from_secret: packages_secret_access_key
-    service_account_json:
-      from_secret: packages_service_account
-    target_bucket: grafana-packages
-- commands:
-  - ./bin/build publish grafana-com --edition oss ${DRONE_TAG}
-  depends_on:
-  - publish-linux-packages-deb
-  - publish-linux-packages-rpm
-  environment:
-    GCP_KEY:
-      from_secret: gcp_key
-    GRAFANA_COM_API_KEY:
-      from_secret: grafana_api_key
-  image: grafana/grafana-ci-deploy:1.3.3
-  name: publish-grafanacom-oss
-trigger:
-  event:
-  - promote
-  target:
-  - public
-type: docker
-volumes:
-- host:
-    path: /var/run/docker.sock
-  name: docker
----
-clone:
-  retries: 3
-depends_on:
-- publish-artifacts-public
-- publish-docker-oss-public
-- publish-docker-enterprise-public
-environment:
-  EDITION: enterprise
-image_pull_secrets:
-- dockerconfigjson
-kind: pipeline
-name: publish-packages-enterprise
-node:
-  type: no-parallel
-platform:
-  arch: amd64
-  os: linux
-services: []
-steps:
-- commands:
-  - go build -o ./bin/build -ldflags '-extldflags -static' ./pkg/build/cmd
-  depends_on: []
-  environment:
-    CGO_ENABLED: 0
-  image: golang:1.20.6
-  name: compile-build-cmd
-- depends_on:
-  - compile-build-cmd
-  image: us.gcr.io/kubernetes-dev/package-publish:latest
-  name: publish-linux-packages-deb
-  privileged: true
-  settings:
-    access_key_id:
-      from_secret: packages_access_key_id
-    deb_distribution: auto
-    gpg_passphrase:
-      from_secret: packages_gpg_passphrase
-    gpg_private_key:
-      from_secret: packages_gpg_private_key
-    gpg_public_key:
-      from_secret: packages_gpg_public_key
-    package_path: gs://grafana-prerelease/artifacts/downloads/*${DRONE_TAG}/enterprise/**.deb
-    secret_access_key:
-      from_secret: packages_secret_access_key
-    service_account_json:
-      from_secret: packages_service_account
-    target_bucket: grafana-packages
-- depends_on:
-  - compile-build-cmd
-  image: us.gcr.io/kubernetes-dev/package-publish:latest
-  name: publish-linux-packages-rpm
-  privileged: true
-  settings:
-    access_key_id:
-      from_secret: packages_access_key_id
-    deb_distribution: auto
-    gpg_passphrase:
-      from_secret: packages_gpg_passphrase
-    gpg_private_key:
-      from_secret: packages_gpg_private_key
-    gpg_public_key:
-      from_secret: packages_gpg_public_key
-    package_path: gs://grafana-prerelease/artifacts/downloads/*${DRONE_TAG}/enterprise/**.rpm
-    secret_access_key:
-      from_secret: packages_secret_access_key
-    service_account_json:
-      from_secret: packages_service_account
-    target_bucket: grafana-packages
-- commands:
-  - ./bin/build publish grafana-com --edition enterprise ${DRONE_TAG}
-  depends_on:
-  - publish-linux-packages-deb
-  - publish-linux-packages-rpm
-  environment:
-    GCP_KEY:
-      from_secret: gcp_key
-    GRAFANA_COM_API_KEY:
-      from_secret: grafana_api_key
-  image: grafana/grafana-ci-deploy:1.3.3
-  name: publish-grafanacom-enterprise
-trigger:
-  event:
-  - promote
-  target:
-  - public
-type: docker
-volumes:
-- host:
-    path: /var/run/docker.sock
-  name: docker
----
-clone:
-  retries: 3
-depends_on:
-- release-oss-build-e2e-publish
-- release-enterprise-build-e2e-publish
-- release-enterprise2-build-e2e-publish
-- release-oss-windows
-- release-enterprise-windows
-image_pull_secrets:
-- dockerconfigjson
-kind: pipeline
-name: verify-prerelease-assets
-node:
-  type: no-parallel
-platform:
-  arch: amd64
-  os: linux
-services: []
-steps:
-- commands:
-  - apt-get update && apt-get install -yq gettext
-  - printenv GCP_KEY | base64 -d > /tmp/key.json
-  - gcloud auth activate-service-account --key-file=/tmp/key.json
-  - ./scripts/list-release-artifacts.sh ${DRONE_TAG} | xargs -n1 gsutil stat | grep
-    "No URLs matched"
-  depends_on:
-  - clone
-  environment:
-    BUCKET:
-      from_secret: prerelease_bucket
-    GCP_KEY:
-      from_secret: gcp_key
-  image: google/cloud-sdk:431.0.0
-  name: gsutil-stat
-trigger:
-  event:
-    exclude:
-    - promote
-  ref:
-    exclude:
-    - refs/tags/*-cloud*
-    include:
-    - refs/tags/v*
-type: docker
-volumes:
-- host:
-    path: /var/run/docker.sock
-  name: docker
----
-clone:
-  retries: 3
-depends_on:
-- main-test-backend
-- main-test-frontend
-image_pull_secrets:
-- dockerconfigjson
-kind: pipeline
-name: rgm-main-prerelease
-node:
-  type: no-parallel
-platform:
-  arch: amd64
-  os: linux
-services: []
-steps:
-- commands:
-  - export GRAFANA_DIR=$$(pwd)
-  - cd /src && ./scripts/drone_publish_main.sh
-  environment:
-    _EXPERIMENTAL_DAGGER_CLOUD_TOKEN:
-      from_secret: dagger_token
-    DESTINATION:
-      from_secret: destination
-    GCP_KEY_BASE64:
-      from_secret: gcp_key_base64
-    GITHUB_TOKEN:
-      from_secret: github_token
-    GPG_PASSPHRASE:
-      from_secret: packages_gpg_passphrase
-    GPG_PRIVATE_KEY:
-      from_secret: packages_gpg_private_key
-    GPG_PUBLIC_KEY:
-      from_secret: packages_gpg_public_key
-  failure: ignore
-  image: grafana/grafana-build:main
-  name: rgm-build
-  volumes:
-  - name: docker
-    path: /var/run/docker.sock
-trigger:
-  branch: main
-  event:
-  - push
-  paths:
-    exclude:
-    - '*.md'
-    - docs/**
-    - packages/**/*.md
-    - latest.json
-type: docker
-volumes:
-- host:
-    path: /var/run/docker.sock
-  name: docker
----
-clone:
-  retries: 3
-depends_on: []
-image_pull_secrets:
-- dockerconfigjson
-kind: pipeline
-name: rgm-tag-prerelease
-node:
-  type: no-parallel
-platform:
-  arch: amd64
-  os: linux
-services: []
-steps:
-- commands:
-  - export GRAFANA_DIR=$$(pwd)
-  - cd /src && ./scripts/drone_publish_tag.sh
-  environment:
-    _EXPERIMENTAL_DAGGER_CLOUD_TOKEN:
-      from_secret: dagger_token
-    DESTINATION:
-      from_secret: destination
-    GCP_KEY_BASE64:
-      from_secret: gcp_key_base64
-    GITHUB_TOKEN:
-      from_secret: github_token
-    GPG_PASSPHRASE:
-      from_secret: packages_gpg_passphrase
-    GPG_PRIVATE_KEY:
-      from_secret: packages_gpg_private_key
-    GPG_PUBLIC_KEY:
-      from_secret: packages_gpg_public_key
-  failure: ignore
-  image: grafana/grafana-build:main
-  name: rgm-build
-  volumes:
-  - name: docker
-    path: /var/run/docker.sock
-trigger:
-  event:
-    exclude:
-    - promote
-  ref:
-    exclude:
-    - refs/tags/*-cloud*
-    include:
-    - refs/tags/v*
-type: docker
-volumes:
-- host:
-    path: /var/run/docker.sock
-  name: docker
----
-clone:
-  retries: 3
-depends_on:
-- rgm-tag-prerelease
-image_pull_secrets:
-- dockerconfigjson
-kind: pipeline
-name: rgm-tag-verify-prerelease-assets
-node:
-  type: no-parallel
-platform:
-  arch: amd64
-  os: linux
-services: []
-steps:
-- commands:
-  - apt-get update && apt-get install -yq gettext
-  - printenv GCP_KEY | base64 -d > /tmp/key.json
-  - gcloud auth activate-service-account --key-file=/tmp/key.json
-  - ./scripts/list-release-artifacts.sh ${DRONE_TAG} | xargs -n1 gsutil stat | grep
-    "No URLs matched"
-  depends_on:
-  - clone
-  environment:
-    BUCKET: grafana-prerelease-dev
-    GCP_KEY:
-      from_secret: gcp_key
-  image: google/cloud-sdk:431.0.0
-  name: gsutil-stat
-trigger:
-  event:
-    exclude:
-    - promote
-  ref:
-    exclude:
-    - refs/tags/*-cloud*
-    include:
-    - refs/tags/v*
-type: docker
-volumes:
-- host:
-    path: /var/run/docker.sock
-  name: docker
----
-clone:
-  disable: true
-depends_on: []
-environment:
-  EDITION: oss
-image_pull_secrets:
-- dockerconfigjson
-kind: pipeline
-name: testing-oss-test-backend-windows
-platform:
-  arch: amd64
-  os: windows
-  version: "1809"
-services: []
-steps:
-- commands:
-  - git clone "https://$$env:GITHUB_TOKEN@github.com/$$env:DRONE_REPO.git" .
-  - git checkout -f $$env:DRONE_COMMIT
-  environment:
-    GITHUB_TOKEN:
-      from_secret: github_token
-  image: grafana/ci-wix:0.1.1
-  name: clone
-- commands: []
-  depends_on:
-  - clone
-  image: grafana/grafana-ci-windows-test:0.1.0
-  name: windows-init
-- commands:
-  - go install github.com/google/wire/cmd/wire@v0.5.0
-  - wire gen -tags oss ./pkg/server
-  depends_on:
-  - windows-init
-  image: grafana/grafana-ci-windows-test:0.1.0
-  name: wire-install
-- commands:
-  - go test -tags requires_buildifer -short -covermode=atomic -timeout=5m ./pkg/...
-  depends_on:
-  - wire-install
-  image: grafana/grafana-ci-windows-test:0.1.0
-  name: test-backend
-trigger:
-  event:
-  - promote
-  target:
-  - test-windows
-type: docker
-volumes:
-- host:
-    path: //./pipe/docker_engine/
-  name: docker
----
-clone:
-  retries: 3
-depends_on: []
-environment:
-  EDITION: oss
-image_pull_secrets:
-- dockerconfigjson
-kind: pipeline
-name: release-branch-oss-build-e2e-publish
-node:
-  type: no-parallel
-platform:
-  arch: amd64
-  os: linux
-services: []
-steps:
-- commands:
-  - echo $DRONE_RUNNER_NAME
-  image: alpine:3.17.1
-  name: identify-runner
-- commands:
-  - mkdir -p bin
-  - curl -fL -o bin/grabpl https://grafana-downloads.storage.googleapis.com/grafana-build-pipeline/v3.0.39/grabpl
-  - chmod +x bin/grabpl
-  image: byrnedo/alpine-curl:0.1.8
-  name: grabpl
-- commands:
-  - '# It is required that code generated from Thema/CUE be committed and in sync
-    with its inputs.'
-  - '# The following command will fail if running code generators produces any diff
-    in output.'
-  - CODEGEN_VERIFY=1 make gen-cue
-  depends_on: []
-  image: grafana/build-container:1.7.5
-  name: verify-gen-cue
-- commands:
-  - make gen-go
-  depends_on:
-  - verify-gen-cue
-  image: grafana/build-container:1.7.5
-  name: wire-install
-- commands:
-  - yarn install --immutable
-  depends_on: []
-  image: grafana/build-container:1.7.5
-  name: yarn-install
-- commands:
-  - go build -o ./bin/build -ldflags '-extldflags -static' ./pkg/build/cmd
-  depends_on: []
-  environment:
-    CGO_ENABLED: 0
-  image: golang:1.20.6
-  name: compile-build-cmd
-- commands:
-  - ./bin/build build-backend --jobs 8 --edition oss --build-id ${DRONE_BUILD_NUMBER}
-  depends_on:
-  - wire-install
-  - compile-build-cmd
-  image: grafana/build-container:1.7.5
-  name: build-backend
-- commands:
-  - ./bin/build build-frontend --jobs 8 --edition oss --build-id ${DRONE_BUILD_NUMBER}
-  depends_on:
-  - compile-build-cmd
-  - yarn-install
-  environment:
-    NODE_OPTIONS: --max_old_space_size=8192
-  image: grafana/build-container:1.7.5
-  name: build-frontend
-- commands:
-  - ./bin/build build-frontend-packages --jobs 8 --edition oss --build-id ${DRONE_BUILD_NUMBER}
-  - yarn packages:pack
-  - ./scripts/validate-npm-packages.sh
-  depends_on:
-  - compile-build-cmd
-  - yarn-install
-  environment:
-    NODE_OPTIONS: --max_old_space_size=8192
-  image: grafana/build-container:1.7.5
-  name: build-frontend-packages
-- commands:
-  - ./bin/build  build-plugins --jobs 8 --edition oss
-  depends_on:
-  - compile-build-cmd
-  - yarn-install
-  environment:
-    GRAFANA_API_KEY:
-      from_secret: grafana_api_key
-  image: grafana/build-container:1.7.5
-  name: build-plugins
-- commands:
-  - ./bin/build package --jobs 8 --edition oss --build-id ${DRONE_BUILD_NUMBER} --sign
-  depends_on:
-  - build-plugins
-  - build-backend
-  - build-frontend
-  - build-frontend-packages
-  environment:
-    GPG_KEY_PASSWORD:
-      from_secret: packages_gpg_passphrase
-    GPG_PRIV_KEY:
-      from_secret: packages_gpg_private_key
-    GPG_PUB_KEY:
-      from_secret: packages_gpg_public_key
-    GRAFANA_API_KEY:
-      from_secret: grafana_api_key
-  image: grafana/build-container:1.7.5
-  name: package
-- commands:
-  - ls dist/*.tar.gz*
-  - cp dist/*.tar.gz* packaging/docker/
-  depends_on:
-  - package
-  image: grafana/build-container:1.7.5
-  name: copy-packages-for-docker
-- commands:
-  - ./bin/build build-docker --edition oss --shouldSave
-  depends_on:
-  - copy-packages-for-docker
-  - compile-build-cmd
-  environment:
-    GCP_KEY:
-      from_secret: gcp_key
-  image: google/cloud-sdk:431.0.0
-  name: build-docker-images
-  volumes:
-  - name: docker
-    path: /var/run/docker.sock
-- commands:
-  - ./bin/build build-docker --edition oss --shouldSave --ubuntu
-  depends_on:
-  - copy-packages-for-docker
-  - compile-build-cmd
-  environment:
-    GCP_KEY:
-      from_secret: gcp_key
-  image: google/cloud-sdk:431.0.0
-  name: build-docker-images-ubuntu
-  volumes:
-  - name: docker
-    path: /var/run/docker.sock
-- commands:
-  - ./scripts/grafana-server/start-server
-  depends_on:
-  - build-plugins
-  - build-backend
-  - build-frontend
-  - build-frontend-packages
-  detach: true
-  environment:
-    ARCH: linux-amd64
-    PORT: 3001
-  image: grafana/build-container:1.7.5
-  name: grafana-server
-- commands:
   - ./bin/build e2e-tests --port 3001 --suite dashboards-suite --tries 3
   depends_on:
   - grafana-server
@@ -5107,1053 +3898,6 @@
   environment:
     HOST: grafana-server
   image: cypress/included:12.15.0
-  name: end-to-end-tests-various-suite
-- commands:
-  - apt-get update
-  - apt-get install -yq zip
-  - printenv GCP_GRAFANA_UPLOAD_ARTIFACTS_KEY > /tmp/gcpkey_upload_artifacts.json
-  - gcloud auth activate-service-account --key-file=/tmp/gcpkey_upload_artifacts.json
-  - find ./e2e -type f -name "*spec.ts.mp4" | zip e2e/videos.zip -@
-  - gsutil cp e2e/videos.zip gs://$${E2E_TEST_ARTIFACTS_BUCKET}/${DRONE_BUILD_NUMBER}/artifacts/videos/videos.zip
-  - export E2E_ARTIFACTS_VIDEO_ZIP=https://storage.googleapis.com/$${E2E_TEST_ARTIFACTS_BUCKET}/${DRONE_BUILD_NUMBER}/artifacts/videos/videos.zip
-  - 'echo "E2E Test artifacts uploaded to: $${E2E_ARTIFACTS_VIDEO_ZIP}"'
-  - 'curl -X POST https://api.github.com/repos/${DRONE_REPO}/statuses/${DRONE_COMMIT_SHA}
-    -H "Authorization: token $${GITHUB_TOKEN}" -d "{\"state\":\"success\",\"target_url\":\"$${E2E_ARTIFACTS_VIDEO_ZIP}\",
-    \"description\": \"Click on the details to download e2e recording videos\", \"context\":
-    \"e2e_artifacts\"}"'
-  depends_on:
-  - end-to-end-tests-dashboards-suite
-  - end-to-end-tests-panels-suite
-  - end-to-end-tests-smoke-tests-suite
-  - end-to-end-tests-various-suite
-  environment:
-    E2E_TEST_ARTIFACTS_BUCKET: releng-pipeline-artifacts-dev
-    GCP_GRAFANA_UPLOAD_ARTIFACTS_KEY:
-      from_secret: gcp_upload_artifacts_key
-    GITHUB_TOKEN:
-      from_secret: github_token
-  failure: ignore
-  image: google/cloud-sdk:431.0.0
-  name: e2e-tests-artifacts-upload
-  when:
-    status:
-    - success
-    - failure
-- commands:
-  - yarn storybook:build
-  - ./bin/build verify-storybook
-  depends_on:
-  - build-frontend
-  - build-frontend-packages
-  environment:
-    NODE_OPTIONS: --max_old_space_size=4096
-  image: grafana/build-container:1.7.5
-  name: build-storybook
-  when:
-    paths:
-      include:
-      - packages/grafana-ui/**
-- commands:
-  - ./bin/build upload-cdn --edition oss
-  depends_on:
-  - grafana-server
-  environment:
-    GCP_KEY:
-      from_secret: gcp_key
-    PRERELEASE_BUCKET:
-      from_secret: prerelease_bucket
-  image: grafana/grafana-ci-deploy:1.3.3
-  name: upload-cdn-assets
-  when:
-    repo:
-    - grafana/grafana
-- commands:
-  - ./bin/build upload-packages --edition oss
-  depends_on:
-  - end-to-end-tests-dashboards-suite
-  - end-to-end-tests-panels-suite
-  - end-to-end-tests-smoke-tests-suite
-  - end-to-end-tests-various-suite
-  environment:
-    GCP_KEY:
-      from_secret: gcp_key
-    PRERELEASE_BUCKET:
-      from_secret: prerelease_bucket
-  image: grafana/grafana-ci-deploy:1.3.3
-  name: upload-packages
-  when:
-    repo:
-    - grafana/grafana
-trigger:
-  ref:
-  - refs/heads/v[0-9]*
-type: docker
-volumes:
-- host:
-    path: /var/run/docker.sock
-  name: docker
-- name: postgres
-  temp:
-    medium: memory
-- name: mysql57
-  temp:
-    medium: memory
-- name: mysql80
-  temp:
-    medium: memory
----
-clone:
-  retries: 3
-depends_on: []
-environment:
-  EDITION: oss
-image_pull_secrets:
-- dockerconfigjson
-kind: pipeline
-name: release-branch-oss-test-frontend
-node:
-  type: no-parallel
-platform:
-  arch: amd64
-  os: linux
-services: []
-steps:
-- commands:
-  - echo $DRONE_RUNNER_NAME
-  image: alpine:3.17.1
-  name: identify-runner
-- commands:
-  - mkdir -p bin
-  - curl -fL -o bin/grabpl https://grafana-downloads.storage.googleapis.com/grafana-build-pipeline/v3.0.39/grabpl
-  - chmod +x bin/grabpl
-  image: byrnedo/alpine-curl:0.1.8
-  name: grabpl
-- commands:
-  - yarn install --immutable
-  depends_on: []
-  image: grafana/build-container:1.7.5
-  name: yarn-install
-- commands:
-  - yarn betterer ci
-  depends_on:
-  - yarn-install
-  image: grafana/build-container:1.7.5
-  name: betterer-frontend
-- commands:
-  - yarn run ci:test-frontend
-  depends_on:
-  - yarn-install
-  environment:
-    TEST_MAX_WORKERS: 50%
-  image: grafana/build-container:1.7.5
-  name: test-frontend
-trigger:
-  ref:
-  - refs/heads/v[0-9]*
-type: docker
-volumes:
-- host:
-    path: /var/run/docker.sock
-  name: docker
----
-clone:
-  retries: 3
-depends_on: []
-environment:
-  EDITION: oss
-image_pull_secrets:
-- dockerconfigjson
-kind: pipeline
-name: release-branch-oss-test-backend
-node:
-  type: no-parallel
-platform:
-  arch: amd64
-  os: linux
-services: []
-steps:
-- commands:
-  - echo $DRONE_RUNNER_NAME
-  image: alpine:3.17.1
-  name: identify-runner
-- commands:
-  - go build -o ./bin/build -ldflags '-extldflags -static' ./pkg/build/cmd
-  depends_on: []
-  environment:
-    CGO_ENABLED: 0
-  image: golang:1.20.6
-  name: compile-build-cmd
-- commands:
-  - '# It is required that code generated from Thema/CUE be committed and in sync
-    with its inputs.'
-  - '# The following command will fail if running code generators produces any diff
-    in output.'
-  - CODEGEN_VERIFY=1 make gen-cue
-  depends_on: []
-  image: grafana/build-container:1.7.5
-  name: verify-gen-cue
-- commands:
-  - '# It is required that generated jsonnet is committed and in sync with its inputs.'
-  - '# The following command will fail if running code generators produces any diff
-    in output.'
-  - CODEGEN_VERIFY=1 make gen-jsonnet
-  depends_on: []
-  image: grafana/build-container:1.7.5
-  name: verify-gen-jsonnet
-- commands:
-  - make gen-go
-  depends_on:
-  - verify-gen-cue
-  image: grafana/build-container:1.7.5
-  name: wire-install
-- commands:
-  - go test -tags requires_buildifer -short -covermode=atomic -timeout=5m ./pkg/...
-  depends_on:
-  - wire-install
-  image: grafana/build-container:1.7.5
-  name: test-backend
-- commands:
-  - go test -count=1 -covermode=atomic -timeout=5m -run '^TestIntegration' $(find
-    ./pkg -type f -name '*_test.go' -exec grep -l '^func TestIntegration' '{}' '+'
-    | grep -o '\(.*\)/' | sort -u)
-  depends_on:
-  - wire-install
-  image: grafana/build-container:1.7.5
-  name: test-backend-integration
-trigger:
-  ref:
-  - refs/heads/v[0-9]*
-type: docker
-volumes:
-- host:
-    path: /var/run/docker.sock
-  name: docker
----
-clone:
-  retries: 3
-depends_on: []
-environment:
-  EDITION: oss
-image_pull_secrets:
-- dockerconfigjson
-kind: pipeline
-name: release-branch-oss-integration-tests
-node:
-  type: no-parallel
-platform:
-  arch: amd64
-  os: linux
-services:
-- environment:
-    PGDATA: /var/lib/postgresql/data/pgdata
-    POSTGRES_DB: grafanatest
-    POSTGRES_PASSWORD: grafanatest
-    POSTGRES_USER: grafanatest
-  image: postgres:12.3-alpine
-  name: postgres
-  volumes:
-  - name: postgres
-    path: /var/lib/postgresql/data/pgdata
-- commands:
-  - docker-entrypoint.sh mysqld --character-set-server=utf8mb4 --collation-server=utf8mb4_unicode_ci
-  environment:
-    MYSQL_DATABASE: grafana_tests
-    MYSQL_PASSWORD: password
-    MYSQL_ROOT_PASSWORD: rootpass
-    MYSQL_USER: grafana
-  image: mysql:5.7.39
-  name: mysql57
-  volumes:
-  - name: mysql57
-    path: /var/lib/mysql
-- commands:
-  - docker-entrypoint.sh mysqld --default-authentication-plugin=mysql_native_password
-  environment:
-    MYSQL_DATABASE: grafana_tests
-    MYSQL_PASSWORD: password
-    MYSQL_ROOT_PASSWORD: rootpass
-    MYSQL_USER: grafana
-  image: mysql:8.0.32
-  name: mysql80
-  volumes:
-  - name: mysql80
-    path: /var/lib/mysql
-- environment: {}
-  image: redis:6.2.11-alpine
-  name: redis
-- environment: {}
-  image: memcached:1.6.9-alpine
-  name: memcached
-steps:
-- commands:
-  - mkdir -p bin
-  - curl -fL -o bin/grabpl https://grafana-downloads.storage.googleapis.com/grafana-build-pipeline/v3.0.39/grabpl
-  - chmod +x bin/grabpl
-  image: byrnedo/alpine-curl:0.1.8
-  name: grabpl
-- commands:
-  - echo $DRONE_RUNNER_NAME
-  image: alpine:3.17.1
-  name: identify-runner
-- commands:
-  - '# It is required that code generated from Thema/CUE be committed and in sync
-    with its inputs.'
-  - '# The following command will fail if running code generators produces any diff
-    in output.'
-  - CODEGEN_VERIFY=1 make gen-cue
-  depends_on: []
-  image: grafana/build-container:1.7.5
-  name: verify-gen-cue
-- commands:
-  - '# It is required that generated jsonnet is committed and in sync with its inputs.'
-  - '# The following command will fail if running code generators produces any diff
-    in output.'
-  - CODEGEN_VERIFY=1 make gen-jsonnet
-  depends_on: []
-  image: grafana/build-container:1.7.5
-  name: verify-gen-jsonnet
-- commands:
-  - make gen-go
-  depends_on:
-  - verify-gen-cue
-  image: grafana/build-container:1.7.5
-  name: wire-install
-- commands:
-  - apt-get update
-  - apt-get install -yq postgresql-client
-  - dockerize -wait tcp://postgres:5432 -timeout 120s
-  - psql -p 5432 -h postgres -U grafanatest -d grafanatest -f devenv/docker/blocks/postgres_tests/setup.sql
-  - go clean -testcache
-  - go test -p=1 -count=1 -covermode=atomic -timeout=5m -run '^TestIntegration' $(find
-    ./pkg -type f -name '*_test.go' -exec grep -l '^func TestIntegration' '{}' '+'
-    | grep -o '\(.*\)/' | sort -u)
-  depends_on:
-  - wire-install
-  environment:
-    GRAFANA_TEST_DB: postgres
-    PGPASSWORD: grafanatest
-    POSTGRES_HOST: postgres
-  image: grafana/build-container:1.7.5
-  name: postgres-integration-tests
-- commands:
-  - apt-get update
-  - apt-get install -yq default-mysql-client
-  - dockerize -wait tcp://mysql57:3306 -timeout 120s
-  - cat devenv/docker/blocks/mysql_tests/setup.sql | mysql -h mysql57 -P 3306 -u root
-    -prootpass
-  - go clean -testcache
-  - go test -p=1 -count=1 -covermode=atomic -timeout=5m -run '^TestIntegration' $(find
-    ./pkg -type f -name '*_test.go' -exec grep -l '^func TestIntegration' '{}' '+'
-    | grep -o '\(.*\)/' | sort -u)
-  depends_on:
-  - wire-install
-  environment:
-    GRAFANA_TEST_DB: mysql
-    MYSQL_HOST: mysql57
-  image: grafana/build-container:1.7.5
-  name: mysql-5.7-integration-tests
-- commands:
-  - apt-get update
-  - apt-get install -yq default-mysql-client
-  - dockerize -wait tcp://mysql80:3306 -timeout 120s
-  - cat devenv/docker/blocks/mysql_tests/setup.sql | mysql -h mysql80 -P 3306 -u root
-    -prootpass
-  - go clean -testcache
-  - go test -p=1 -count=1 -covermode=atomic -timeout=5m -run '^TestIntegration' $(find
-    ./pkg -type f -name '*_test.go' -exec grep -l '^func TestIntegration' '{}' '+'
-    | grep -o '\(.*\)/' | sort -u)
-  depends_on:
-  - wire-install
-  environment:
-    GRAFANA_TEST_DB: mysql
-    MYSQL_HOST: mysql80
-  image: grafana/build-container:1.7.5
-  name: mysql-8.0-integration-tests
-- commands:
-  - dockerize -wait tcp://redis:6379/0 -timeout 120s
-  - go clean -testcache
-  - go test -run IntegrationRedis -covermode=atomic -timeout=2m ./pkg/...
-  depends_on:
-  - wire-install
-  environment:
-    REDIS_URL: redis://redis:6379/0
-  image: grafana/build-container:1.7.5
-  name: redis-integration-tests
-- commands:
-  - dockerize -wait tcp://memcached:11211 -timeout 120s
-  - go clean -testcache
-  - go test -run IntegrationMemcached -covermode=atomic -timeout=2m ./pkg/...
-  depends_on:
-  - wire-install
-  environment:
-    MEMCACHED_HOSTS: memcached:11211
-  image: grafana/build-container:1.7.5
-  name: memcached-integration-tests
-trigger:
-  ref:
-  - refs/heads/v[0-9]*
-type: docker
-volumes:
-- host:
-    path: /var/run/docker.sock
-  name: docker
-- name: postgres
-  temp:
-    medium: memory
-- name: mysql57
-  temp:
-    medium: memory
-- name: mysql80
-  temp:
-    medium: memory
----
-clone:
-  retries: 3
-depends_on:
-- release-branch-oss-build-e2e-publish
-- release-branch-oss-test-frontend
-environment:
-  EDITION: oss
-image_pull_secrets:
-- dockerconfigjson
-kind: pipeline
-name: release-branch-oss-windows
-platform:
-  arch: amd64
-  os: windows
-  version: "1809"
-services: []
-steps:
-- commands:
-  - echo $env:DRONE_RUNNER_NAME
-  image: mcr.microsoft.com/windows:1809
-  name: identify-runner
-- commands:
-  - $$ProgressPreference = "SilentlyContinue"
-  - Invoke-WebRequest https://grafana-downloads.storage.googleapis.com/grafana-build-pipeline/v3.0.39/windows/grabpl.exe
-    -OutFile grabpl.exe
-  image: grafana/ci-wix:0.1.1
-  name: windows-init
-- commands:
-  - $$gcpKey = $$env:GCP_KEY
-  - '[System.Text.Encoding]::UTF8.GetString([System.Convert]::FromBase64String($$gcpKey))
-    > gcpkey.json'
-  - dos2unix gcpkey.json
-  - gcloud auth activate-service-account --key-file=gcpkey.json
-  - rm gcpkey.json
-  - cp C:\App\nssm-2.24.zip .
-  depends_on:
-  - windows-init
-  environment:
-    GCP_KEY:
-      from_secret: gcp_key
-    GITHUB_TOKEN:
-      from_secret: github_token
-    PRERELEASE_BUCKET:
-      from_secret: prerelease_bucket
-  image: grafana/ci-wix:0.1.1
-  name: build-windows-installer
-trigger:
-  ref:
-  - refs/heads/v[0-9]*
-type: docker
-volumes:
-- host:
-    path: //./pipe/docker_engine/
-  name: docker
----
-clone:
-  disable: true
-depends_on: []
-environment:
-  EDITION: enterprise
-image_pull_secrets:
-- dockerconfigjson
-kind: pipeline
-name: release-branch-enterprise-build-e2e-publish
-node:
-  type: no-parallel
-platform:
-  arch: amd64
-  os: linux
-services: []
-steps:
-- commands:
-  - mkdir -p bin
-  - curl -fL -o bin/grabpl https://grafana-downloads.storage.googleapis.com/grafana-build-pipeline/v3.0.39/grabpl
-  - chmod +x bin/grabpl
-  image: byrnedo/alpine-curl:0.1.8
-  name: grabpl
-- commands:
-  - echo $DRONE_RUNNER_NAME
-  image: alpine:3.17.1
-  name: identify-runner
-- commands:
-  - git clone "https://$${GITHUB_TOKEN}@github.com/grafana/grafana-enterprise.git"
-  - cd grafana-enterprise
-  - git checkout ${DRONE_BRANCH}
-  environment:
-    GITHUB_TOKEN:
-      from_secret: github_token
-  image: grafana/build-container:1.7.5
-  name: clone-enterprise
-- commands:
-  - mv bin/grabpl /tmp/
-  - rmdir bin
-  - mv grafana-enterprise /tmp/
-  - /tmp/grabpl init-enterprise --github-token $${GITHUB_TOKEN} /tmp/grafana-enterprise
-  - mv /tmp/grafana-enterprise/deployment_tools_config.json deployment_tools_config.json
-  - mkdir bin
-  - mv /tmp/grabpl bin/
-  depends_on:
-  - clone-enterprise
-  - grabpl
-  environment:
-    GITHUB_TOKEN:
-      from_secret: github_token
-  image: grafana/build-container:1.7.5
-  name: init-enterprise
-- commands:
-  - go build -o ./bin/build -ldflags '-extldflags -static' ./pkg/build/cmd
-  depends_on:
-  - init-enterprise
-  environment:
-    CGO_ENABLED: 0
-  image: golang:1.20.6
-  name: compile-build-cmd
-- commands:
-  - make gen-go
-  depends_on:
-  - init-enterprise
-  image: grafana/build-container:1.7.5
-  name: wire-install
-- commands:
-  - yarn install --immutable
-  depends_on:
-  - init-enterprise
-  image: grafana/build-container:1.7.5
-  name: yarn-install
-- commands:
-  - '# It is required that code generated from Thema/CUE be committed and in sync
-    with its inputs.'
-  - '# The following command will fail if running code generators produces any diff
-    in output.'
-  - CODEGEN_VERIFY=1 make gen-cue
-  depends_on:
-  - init-enterprise
-  image: grafana/build-container:1.7.5
-  name: verify-gen-cue
-- commands:
-  - '# It is required that generated jsonnet is committed and in sync with its inputs.'
-  - '# The following command will fail if running code generators produces any diff
-    in output.'
-  - CODEGEN_VERIFY=1 make gen-jsonnet
-  depends_on:
-  - init-enterprise
-  image: grafana/build-container:1.7.5
-  name: verify-gen-jsonnet
-- commands:
-  - ./bin/build build-backend --jobs 8 --edition enterprise --build-id ${DRONE_BUILD_NUMBER}
-  depends_on:
-  - wire-install
-  - compile-build-cmd
-  image: grafana/build-container:1.7.5
-  name: build-backend
-- commands:
-  - ./bin/build build-frontend --jobs 8 --edition enterprise --build-id ${DRONE_BUILD_NUMBER}
-  depends_on:
-  - compile-build-cmd
-  - yarn-install
-  environment:
-    NODE_OPTIONS: --max_old_space_size=8192
-  image: grafana/build-container:1.7.5
-  name: build-frontend
-- commands:
-  - ./bin/build build-frontend-packages --jobs 8 --edition enterprise --build-id ${DRONE_BUILD_NUMBER}
-  - yarn packages:pack
-  - ./scripts/validate-npm-packages.sh
-  depends_on:
-  - compile-build-cmd
-  - yarn-install
-  environment:
-    NODE_OPTIONS: --max_old_space_size=8192
-  image: grafana/build-container:1.7.5
-  name: build-frontend-packages
-- commands:
-  - ./bin/build  build-plugins --jobs 8 --edition enterprise
-  depends_on:
-  - compile-build-cmd
-  - yarn-install
-  environment:
-    GRAFANA_API_KEY:
-      from_secret: grafana_api_key
-  image: grafana/build-container:1.7.5
-  name: build-plugins
-- commands:
-  - ./bin/build package --jobs 8 --edition enterprise --build-id ${DRONE_BUILD_NUMBER}
-    --sign
-  depends_on:
-  - build-plugins
-  - build-backend
-  - build-frontend
-  - build-frontend-packages
-  environment:
-    GPG_KEY_PASSWORD:
-      from_secret: packages_gpg_passphrase
-    GPG_PRIV_KEY:
-      from_secret: packages_gpg_private_key
-    GPG_PUB_KEY:
-      from_secret: packages_gpg_public_key
-    GRAFANA_API_KEY:
-      from_secret: grafana_api_key
-  image: grafana/build-container:1.7.5
-  name: package
-- commands:
-  - ls dist/*.tar.gz*
-  - cp dist/*.tar.gz* packaging/docker/
-  depends_on:
-  - package
-  image: grafana/build-container:1.7.5
-  name: copy-packages-for-docker
-- commands:
-  - ./bin/build build-docker --edition enterprise --shouldSave
-  depends_on:
-  - copy-packages-for-docker
-  - compile-build-cmd
-  environment:
-    GCP_KEY:
-      from_secret: gcp_key
-  image: google/cloud-sdk:431.0.0
-  name: build-docker-images
-  volumes:
-  - name: docker
-    path: /var/run/docker.sock
-- commands:
-  - ./bin/build build-docker --edition enterprise --shouldSave --ubuntu
-  depends_on:
-  - copy-packages-for-docker
-  - compile-build-cmd
-  environment:
-    GCP_KEY:
-      from_secret: gcp_key
-  image: google/cloud-sdk:431.0.0
-  name: build-docker-images-ubuntu
-  volumes:
-  - name: docker
-    path: /var/run/docker.sock
-- commands:
-  - ./scripts/grafana-server/start-server
-  depends_on:
-  - build-plugins
-  - build-backend
-  - build-frontend
-  - build-frontend-packages
-  detach: true
-  environment:
-    ARCH: linux-amd64
-    PORT: 3001
-    RUNDIR: scripts/grafana-server/tmp-grafana-enterprise
-  image: grafana/build-container:1.7.5
-  name: grafana-server
-- commands:
-  - ./bin/build e2e-tests --port 3001 --suite dashboards-suite --tries 3
-  depends_on:
-  - grafana-server
-  environment:
-    HOST: grafana-server
-  image: cypress/included:12.15.0
-  name: end-to-end-tests-dashboards-suite
-- commands:
-  - ./bin/build e2e-tests --port 3001 --suite smoke-tests-suite --tries 3
-  depends_on:
-  - grafana-server
-  environment:
-    HOST: grafana-server
-  image: cypress/included:12.15.0
-  name: end-to-end-tests-smoke-tests-suite
-- commands:
-  - ./bin/build e2e-tests --port 3001 --suite panels-suite --tries 3
-  depends_on:
-  - grafana-server
-  environment:
-    HOST: grafana-server
-  image: cypress/included:12.15.0
-  name: end-to-end-tests-panels-suite
-- commands:
-  - ./bin/build e2e-tests --port 3001 --suite various-suite --tries 3
-  depends_on:
-  - grafana-server
-  environment:
-    HOST: grafana-server
-  image: cypress/included:12.15.0
-  name: end-to-end-tests-various-suite
-- commands:
-  - apt-get update
-  - apt-get install -yq zip
-  - printenv GCP_GRAFANA_UPLOAD_ARTIFACTS_KEY > /tmp/gcpkey_upload_artifacts.json
-  - gcloud auth activate-service-account --key-file=/tmp/gcpkey_upload_artifacts.json
-  - find ./e2e -type f -name "*spec.ts.mp4" | zip e2e/videos.zip -@
-  - gsutil cp e2e/videos.zip gs://$${E2E_TEST_ARTIFACTS_BUCKET}/${DRONE_BUILD_NUMBER}/artifacts/videos/videos.zip
-  - export E2E_ARTIFACTS_VIDEO_ZIP=https://storage.googleapis.com/$${E2E_TEST_ARTIFACTS_BUCKET}/${DRONE_BUILD_NUMBER}/artifacts/videos/videos.zip
-  - 'echo "E2E Test artifacts uploaded to: $${E2E_ARTIFACTS_VIDEO_ZIP}"'
-  - 'curl -X POST https://api.github.com/repos/${DRONE_REPO}/statuses/${DRONE_COMMIT_SHA}
-    -H "Authorization: token $${GITHUB_TOKEN}" -d "{\"state\":\"success\",\"target_url\":\"$${E2E_ARTIFACTS_VIDEO_ZIP}\",
-    \"description\": \"Click on the details to download e2e recording videos\", \"context\":
-    \"e2e_artifacts\"}"'
-  depends_on:
-  - end-to-end-tests-dashboards-suite
-  - end-to-end-tests-panels-suite
-  - end-to-end-tests-smoke-tests-suite
-  - end-to-end-tests-various-suite
-  environment:
-    E2E_TEST_ARTIFACTS_BUCKET: releng-pipeline-artifacts-dev
-    GCP_GRAFANA_UPLOAD_ARTIFACTS_KEY:
-      from_secret: gcp_upload_artifacts_key
-    GITHUB_TOKEN:
-      from_secret: github_token
-  failure: ignore
-  image: google/cloud-sdk:431.0.0
-  name: e2e-tests-artifacts-upload
-  when:
-    status:
-    - success
-    - failure
-- commands:
-  - ./bin/build upload-cdn --edition enterprise
-  depends_on:
-  - package
-  environment:
-    GCP_KEY:
-      from_secret: gcp_key
-    PRERELEASE_BUCKET:
-      from_secret: prerelease_bucket
-  image: grafana/grafana-ci-deploy:1.3.3
-  name: upload-cdn-assets
-  when:
-    repo:
-    - grafana/grafana
-- commands:
-  - ./bin/build upload-packages --edition enterprise
-  depends_on:
-  - package
-  environment:
-    GCP_KEY:
-      from_secret: gcp_key
-    PRERELEASE_BUCKET:
-      from_secret: prerelease_bucket
-  image: grafana/grafana-ci-deploy:1.3.3
-  name: upload-packages
-  when:
-    repo:
-    - grafana/grafana
-trigger:
-  ref:
-  - refs/heads/v[0-9]*
-type: docker
-volumes:
-- host:
-    path: /var/run/docker.sock
-  name: docker
-- name: postgres
-  temp:
-    medium: memory
-- name: mysql57
-  temp:
-    medium: memory
-- name: mysql80
-  temp:
-    medium: memory
----
-clone:
-  disable: true
-depends_on: []
-environment:
-  EDITION: enterprise
-image_pull_secrets:
-- dockerconfigjson
-kind: pipeline
-name: release-branch-enterprise-test-frontend
-node:
-  type: no-parallel
-platform:
-  arch: amd64
-  os: linux
-services: []
-steps:
-- commands:
-  - mkdir -p bin
-  - curl -fL -o bin/grabpl https://grafana-downloads.storage.googleapis.com/grafana-build-pipeline/v3.0.39/grabpl
-  - chmod +x bin/grabpl
-  image: byrnedo/alpine-curl:0.1.8
-  name: grabpl
-- commands:
-  - git clone "https://$${GITHUB_TOKEN}@github.com/grafana/grafana-enterprise.git"
-  - cd grafana-enterprise
-  - git checkout ${DRONE_BRANCH}
-  environment:
-    GITHUB_TOKEN:
-      from_secret: github_token
-  image: grafana/build-container:1.7.5
-  name: clone-enterprise
-- commands:
-  - mv bin/grabpl /tmp/
-  - rmdir bin
-  - mv grafana-enterprise /tmp/
-  - /tmp/grabpl init-enterprise --github-token $${GITHUB_TOKEN} /tmp/grafana-enterprise
-  - mv /tmp/grafana-enterprise/deployment_tools_config.json deployment_tools_config.json
-  - mkdir bin
-  - mv /tmp/grabpl bin/
-  depends_on:
-  - clone-enterprise
-  - grabpl
-  environment:
-    GITHUB_TOKEN:
-      from_secret: github_token
-  image: grafana/build-container:1.7.5
-  name: init-enterprise
-- commands:
-  - echo $DRONE_RUNNER_NAME
-  image: alpine:3.17.1
-  name: identify-runner
-- commands:
-  - yarn install --immutable
-  depends_on:
-  - init-enterprise
-  image: grafana/build-container:1.7.5
-  name: yarn-install
-- commands:
-  - yarn betterer ci
-  depends_on:
-  - init-enterprise
-  - yarn-install
-  image: grafana/build-container:1.7.5
-  name: betterer-frontend
-- commands:
-  - yarn run ci:test-frontend
-  depends_on:
-  - init-enterprise
-  - yarn-install
-  environment:
-    TEST_MAX_WORKERS: 50%
-  image: grafana/build-container:1.7.5
-  name: test-frontend
-trigger:
-  ref:
-  - refs/heads/v[0-9]*
-type: docker
-volumes:
-- host:
-    path: /var/run/docker.sock
-  name: docker
----
-clone:
-  disable: true
-depends_on: []
-environment:
-  EDITION: enterprise
-image_pull_secrets:
-- dockerconfigjson
-kind: pipeline
-name: release-branch-enterprise-test-backend
-node:
-  type: no-parallel
-platform:
-  arch: amd64
-  os: linux
-services: []
-steps:
-- commands:
-  - git clone "https://$${GITHUB_TOKEN}@github.com/grafana/grafana-enterprise.git"
-  - cd grafana-enterprise
-  - git checkout ${DRONE_BRANCH}
-  environment:
-    GITHUB_TOKEN:
-      from_secret: github_token
-  image: grafana/build-container:1.7.5
-  name: clone-enterprise
-- commands:
-  - mkdir -p bin
-  - curl -fL -o bin/grabpl https://grafana-downloads.storage.googleapis.com/grafana-build-pipeline/v3.0.39/grabpl
-  - chmod +x bin/grabpl
-  image: byrnedo/alpine-curl:0.1.8
-  name: grabpl
-- commands:
-  - mv bin/grabpl /tmp/
-  - rmdir bin
-  - mv grafana-enterprise /tmp/
-  - /tmp/grabpl init-enterprise --github-token $${GITHUB_TOKEN} /tmp/grafana-enterprise
-  - mv /tmp/grafana-enterprise/deployment_tools_config.json deployment_tools_config.json
-  - mkdir bin
-  - mv /tmp/grabpl bin/
-  depends_on:
-  - clone-enterprise
-  - grabpl
-  environment:
-    GITHUB_TOKEN:
-      from_secret: github_token
-  image: grafana/build-container:1.7.5
-  name: init-enterprise
-- commands:
-  - echo $DRONE_RUNNER_NAME
-  image: alpine:3.17.1
-  name: identify-runner
-- commands:
-  - go build -o ./bin/build -ldflags '-extldflags -static' ./pkg/build/cmd
-  depends_on:
-  - init-enterprise
-  environment:
-    CGO_ENABLED: 0
-  image: golang:1.20.6
-  name: compile-build-cmd
-- commands:
-  - '# It is required that code generated from Thema/CUE be committed and in sync
-    with its inputs.'
-  - '# The following command will fail if running code generators produces any diff
-    in output.'
-  - CODEGEN_VERIFY=1 make gen-cue
-  depends_on:
-  - init-enterprise
-  image: grafana/build-container:1.7.5
-  name: verify-gen-cue
-- commands:
-  - '# It is required that generated jsonnet is committed and in sync with its inputs.'
-  - '# The following command will fail if running code generators produces any diff
-    in output.'
-  - CODEGEN_VERIFY=1 make gen-jsonnet
-  depends_on:
-  - init-enterprise
-  image: grafana/build-container:1.7.5
-  name: verify-gen-jsonnet
-- commands:
-  - make gen-go
-  depends_on:
-  - verify-gen-cue
-  image: grafana/build-container:1.7.5
-  name: wire-install
-- commands:
-  - go test -tags requires_buildifer -short -covermode=atomic -timeout=5m ./pkg/...
-  depends_on:
-  - wire-install
-  image: grafana/build-container:1.7.5
-  name: test-backend
-- commands:
-  - go test -count=1 -covermode=atomic -timeout=5m -run '^TestIntegration' $(find
-    ./pkg -type f -name '*_test.go' -exec grep -l '^func TestIntegration' '{}' '+'
-    | grep -o '\(.*\)/' | sort -u)
-  depends_on:
-  - wire-install
-  image: grafana/build-container:1.7.5
-  name: test-backend-integration
-trigger:
-  ref:
-  - refs/heads/v[0-9]*
-type: docker
-volumes:
-- host:
-    path: /var/run/docker.sock
-  name: docker
----
-clone:
-  disable: true
-depends_on: []
-environment:
-  EDITION: enterprise
-image_pull_secrets:
-- dockerconfigjson
-kind: pipeline
-name: release-branch-enterprise-integration-tests
-node:
-  type: no-parallel
-platform:
-  arch: amd64
-  os: linux
-services:
-- environment:
-    PGDATA: /var/lib/postgresql/data/pgdata
-    POSTGRES_DB: grafanatest
-    POSTGRES_PASSWORD: grafanatest
-    POSTGRES_USER: grafanatest
-  image: postgres:12.3-alpine
-  name: postgres
-  volumes:
-  - name: postgres
-    path: /var/lib/postgresql/data/pgdata
-- commands:
-  - docker-entrypoint.sh mysqld --character-set-server=utf8mb4 --collation-server=utf8mb4_unicode_ci
-  environment:
-    MYSQL_DATABASE: grafana_tests
-    MYSQL_PASSWORD: password
-    MYSQL_ROOT_PASSWORD: rootpass
-    MYSQL_USER: grafana
-  image: mysql:5.7.39
-  name: mysql57
-  volumes:
-  - name: mysql57
-    path: /var/lib/mysql
-- commands:
-  - docker-entrypoint.sh mysqld --default-authentication-plugin=mysql_native_password
-  environment:
-    MYSQL_DATABASE: grafana_tests
-    MYSQL_PASSWORD: password
-    MYSQL_ROOT_PASSWORD: rootpass
-    MYSQL_USER: grafana
-  image: mysql:8.0.32
-  name: mysql80
-  volumes:
-  - name: mysql80
-    path: /var/lib/mysql
-- environment: {}
-  image: redis:6.2.11-alpine
-  name: redis
-- environment: {}
-  image: memcached:1.6.9-alpine
-  name: memcached
-steps:
-- commands:
-  - mkdir -p bin
-  - curl -fL -o bin/grabpl https://grafana-downloads.storage.googleapis.com/grafana-build-pipeline/v3.0.39/grabpl
-  - chmod +x bin/grabpl
-  image: byrnedo/alpine-curl:0.1.8
-  name: grabpl
-- commands:
-  - echo $DRONE_RUNNER_NAME
-  image: alpine:3.17.1
-  name: identify-runner
-- commands:
-  - git clone "https://$${GITHUB_TOKEN}@github.com/grafana/grafana-enterprise.git"
-  - cd grafana-enterprise
-  - git checkout ${DRONE_BRANCH}
-  environment:
-    GITHUB_TOKEN:
-      from_secret: github_token
-  image: grafana/build-container:1.7.5
-  name: clone-enterprise
-- commands:
-  - mv bin/grabpl /tmp/
-  - rmdir bin
-  - mv grafana-enterprise /tmp/
-  - /tmp/grabpl init-enterprise --github-token $${GITHUB_TOKEN} /tmp/grafana-enterprise
-  - mv /tmp/grafana-enterprise/deployment_tools_config.json deployment_tools_config.json
-  - mkdir bin
-  - mv /tmp/grabpl bin/
-=======
-  - apt-get install -y netcat
-  - ./bin/build e2e-tests --port 3001 --suite panels-suite --tries 3
->>>>>>> e7ad60bf
-  depends_on:
-  - grafana-server
-  environment:
-    HOST: grafana-server
-  image: cypress/included:9.5.1-node16.14.0-slim-chrome99-ff97
-  name: end-to-end-tests-panels-suite
-- commands:
-  - apt-get install -y netcat
-  - ./bin/build e2e-tests --port 3001 --suite various-suite --tries 3
-  depends_on:
-  - grafana-server
-  environment:
-    HOST: grafana-server
-  image: cypress/included:9.5.1-node16.14.0-slim-chrome99-ff97
   name: end-to-end-tests-various-suite
 - commands:
   - apt-get update
@@ -7259,10 +5003,6 @@
 name: delivery-bot-app-private-key
 ---
 kind: signature
-<<<<<<< HEAD
-hmac: e46187b774e81830bb55dbf9ce1681f60b172a0867dd32cd78927bae56bdf4ae
-=======
 hmac: 1eb4671cf92fa08539a22e82cfcf1a58573fa410df4d9512063a95e0c746fe97
->>>>>>> e7ad60bf
 
 ...