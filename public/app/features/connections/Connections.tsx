--- conflicted
+++ resolved
@@ -18,10 +18,7 @@
   const { search } = useLocation();
   return (
     <Navigate
-<<<<<<< HEAD
-=======
       replace
->>>>>>> f55f7f26
       to={{
         pathname: ROUTES.AddNewConnection,
         search,
@@ -45,11 +42,7 @@
     >
       <Switch>
         {/* Redirect to "Add new connection" by default */}
-<<<<<<< HEAD
-        <Route exact sensitive path={ROUTES.Base} component={() => <Navigate to={ROUTES.AddNewConnection} />} />
-=======
         <Route exact sensitive path={ROUTES.Base} component={() => <Navigate replace to={ROUTES.AddNewConnection} />} />
->>>>>>> f55f7f26
         <Route exact sensitive path={ROUTES.DataSources} component={DataSourcesListPage} />
         <Route exact sensitive path={ROUTES.DataSourcesNew} component={NewDataSourcePage} />
         <Route exact sensitive path={ROUTES.DataSourcesDetails} component={DataSourceDetailsPage} />
@@ -65,21 +58,12 @@
         <Route exact path={ROUTES.ConnectDataOutdated} component={RedirectToAddNewConnection} />
         <Route
           path={`${ROUTES.Base}/your-connections/:page`}
-<<<<<<< HEAD
-          component={() => <Navigate to={`${ROUTES.Base}/:page`} />}
-        />
-        <Route path={ROUTES.YourConnectionsOutdated} component={() => <Navigate to={ROUTES.DataSources} />} />
-
-        {/* Not found */}
-        <Route component={() => <Navigate to="/notfound" />} />
-=======
           component={() => <Navigate replace to={`${ROUTES.Base}/:page`} />}
         />
         <Route path={ROUTES.YourConnectionsOutdated} component={() => <Navigate replace to={ROUTES.DataSources} />} />
 
         {/* Not found */}
         <Route component={() => <Navigate replace to="/notfound" />} />
->>>>>>> f55f7f26
       </Switch>
     </DataSourcesRoutesContext.Provider>
   );
