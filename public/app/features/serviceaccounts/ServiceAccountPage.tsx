--- conflicted
+++ resolved
@@ -66,11 +66,7 @@
   const [isTokenModalOpen, setIsTokenModalOpen] = useState(false);
   const [isDeleteModalOpen, setIsDeleteModalOpen] = useState(false);
   const [isDisableModalOpen, setIsDisableModalOpen] = useState(false);
-<<<<<<< HEAD
-  const { id = '0' } = useParams();
-=======
   const { id = '' } = useParams();
->>>>>>> e5d0877a
 
   const serviceAccountId = parseInt(id, 10);
   const tokenActionsDisabled =
