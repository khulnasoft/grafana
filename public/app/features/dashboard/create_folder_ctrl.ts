import appEvents from 'app/core/app_events';
import locationUtil from 'app/core/utils/location_util';

export class CreateFolderCtrl {
  title = '';
  navModel: any;
  titleTouched = false;
  hasValidationError: boolean;
  validationError: any;

  /** @ngInject **/
  constructor(private backendSrv, private $location, private validationSrv, navModelSrv) {
    this.navModel = navModelSrv.getNav('dashboards', 'manage-dashboards', 0);
  }

  create() {
    if (this.hasValidationError) {
      return;
    }

    return this.backendSrv.createFolder({ title: this.title }).then(result => {
      appEvents.emit('alert-success', ['Folder Created', 'OK']);
<<<<<<< HEAD
      this.$location.url(result.url);
=======
      this.$location.url(locationUtil.stripBaseFromUrl(result.meta.url));
>>>>>>> 5af2d09f
    });
  }

  titleChanged() {
    this.titleTouched = true;

    this.validationSrv
      .validateNewFolderName(this.title)
      .then(() => {
        this.hasValidationError = false;
      })
      .catch(err => {
        this.hasValidationError = true;
        this.validationError = err.message;
      });
  }
}<|MERGE_RESOLUTION|>--- conflicted
+++ resolved
@@ -20,11 +20,7 @@
 
     return this.backendSrv.createFolder({ title: this.title }).then(result => {
       appEvents.emit('alert-success', ['Folder Created', 'OK']);
-<<<<<<< HEAD
-      this.$location.url(result.url);
-=======
-      this.$location.url(locationUtil.stripBaseFromUrl(result.meta.url));
->>>>>>> 5af2d09f
+      this.$location.url(locationUtil.stripBaseFromUrl(result.url));
     });
   }
 
