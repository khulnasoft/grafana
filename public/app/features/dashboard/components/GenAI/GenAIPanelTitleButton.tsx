--- conflicted
+++ resolved
@@ -1,11 +1,6 @@
-<<<<<<< HEAD
-import React, { useCallback } from 'react';
+import { useCallback } from 'react';
 
-import { getDashboardSrv } from '../../services/DashboardSrv';
-import { PanelModel } from '../../state';
-=======
 import { Dashboard, Panel } from '@grafana/schema';
->>>>>>> 9232db24
 
 import { GenAIButton } from './GenAIButton';
 import { EventTrackingSrc } from './tracking';
@@ -24,16 +19,12 @@
   'Your goal is to write short, descriptive, and concise panel title.' +
   `The title should be shorter than ${PANEL_TITLE_CHAR_LIMIT} characters.`;
 
-<<<<<<< HEAD
-export const GenAIPanelTitleButton = ({ onGenerate, panel }: GenAIPanelTitleButtonProps) => {
-  const messages = useCallback(() => getMessages(panel), [panel]);
+export const GenAIPanelTitleButton = ({ onGenerate, panel, dashboard }: GenAIPanelTitleButtonProps) => {
+  const messages = useCallback(() => getMessages(panel, dashboard), [panel, dashboard]);
 
-=======
-export const GenAIPanelTitleButton = ({ onGenerate, panel, dashboard }: GenAIPanelTitleButtonProps) => {
->>>>>>> 9232db24
   return (
     <GenAIButton
-      messages={() => getMessages(panel, dashboard)}
+      messages={messages}
       onGenerate={onGenerate}
       eventTrackingSrc={EventTrackingSrc.panelTitle}
       toggleTipTitle={'Improve your panel title'}
@@ -46,32 +37,17 @@
 
   return [
     {
-      content: TITLE_GENERATION_STANDARD_PROMPT,
+      content:
+        `${TITLE_GENERATION_STANDARD_PROMPT}\n` +
+        `Disregard the current panel title and come up with one that makes sense given the panel's type and purpose. The panel's type is ${panel.type}`,
       role: Role.system,
     },
     {
-<<<<<<< HEAD
-      content: `The panel is part of a dashboard with the title: ${dashboard.title}`,
-      role: Role.system,
-    },
-    {
-      content: `The panel is part of a dashboard with the description: ${dashboard.description}`,
-      role: Role.system,
-    },
-    {
-      content: `Disregard the current panel title and come up with one that makes sense given the panel's type and purpose. The panel's type is ${panel.type}`,
-      role: Role.system,
-    },
-    {
-      content: `Use this JSON object which defines the panel: ${panelString}`,
-      role: Role.system,
-=======
       content:
         `The panel is part of a dashboard with the title: ${dashboard.title}\n` +
         `The panel is part of a dashboard with the description: ${dashboard.description}\n` +
         `Use this JSON object which defines the panel: ${panelString}`,
       role: Role.user,
->>>>>>> 9232db24
     },
   ];
 }