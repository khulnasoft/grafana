<<<<<<< HEAD
// import { lastValueFrom } from 'rxjs';
//
// import {
//   ArrayVector,
//   DataFrame,
//   DataQueryRequest,
//   FieldColorModeId,
//   FieldType,
//   LoadingState,
//   PanelData,
//   TimeRange,
//   toDataFrame,
// } from '@grafana/data';
// import { GraphDrawStyle, StackingMode } from '@grafana/schema';
// import TableModel from 'app/core/table_model';
// import { ExplorePanelData } from 'app/types';
=======
import { lastValueFrom } from 'rxjs';

import {
  ArrayVector,
  DataFrame,
  DataQueryRequest,
  FieldColorModeId,
  FieldType,
  LoadingState,
  PanelData,
  TimeRange,
  toDataFrame,
} from '@grafana/data';
import { GraphDrawStyle, StackingMode } from '@grafana/schema';
import TableModel from 'app/core/TableModel';
import { ExplorePanelData } from 'app/types';

import {
  decorateWithFrameTypeMetadata,
  decorateWithGraphResult,
  decorateWithLogsResult,
  decorateWithTableResult,
} from './decorators';
>>>>>>> dfc75b11

jest.mock('@grafana/data', () => ({
  ...jest.requireActual('@grafana/data'),
  dateTimeFormat: () => 'format() jest mocked',
  dateTimeFormatTimeAgo: (ts: any) => 'fromNow() jest mocked',
}));

// const getTestContext = () => {
//   const timeSeries = toDataFrame({
//     name: 'A-series',
//     refId: 'A',
//     meta: {
//       preferredVisualisationType: 'graph',
//     },
//     fields: [
//       { name: 'time', type: FieldType.time, values: [100, 200, 300] },
//       { name: 'A-series', type: FieldType.number, values: [4, 5, 6] },
//       { name: 'B-series', type: FieldType.number, values: [7, 8, 9] },
//     ],
//   });
//
//   const table = toDataFrame({
//     name: 'table-res',
//     refId: 'A',
//     fields: [
//       { name: 'value', type: FieldType.number, values: [4, 5, 6] },
//       { name: 'time', type: FieldType.time, values: [100, 100, 100] },
//       { name: 'tsNs', type: FieldType.time, values: ['100000002', undefined, '100000001'] },
//       { name: 'message', type: FieldType.string, values: ['this is a message', 'second message', 'third'] },
//     ],
//   });
//
//   const emptyTable = toDataFrame({ name: 'empty-table', refId: 'A', fields: [] });
//
//   const logs = toDataFrame({
//     name: 'logs-res',
//     refId: 'A',
//     fields: [
//       { name: 'value', type: FieldType.number, values: [4, 5, 6] },
//       { name: 'time', type: FieldType.time, values: [100, 100, 100] },
//       { name: 'tsNs', type: FieldType.time, values: ['100000002', undefined, '100000001'] },
//       { name: 'message', type: FieldType.string, values: ['this is a message', 'second message', 'third'] },
//     ],
//     meta: { preferredVisualisationType: 'logs' },
//   });
//
//   return { emptyTable, timeSeries, logs, table };
// };

// const createExplorePanelData = (args: Partial<ExplorePanelData>): ExplorePanelData => {
//   const defaults: ExplorePanelData = {
//     series: [],
//     timeRange: {} as unknown as TimeRange,
//     state: LoadingState.Done,
//     logsResult: undefined as unknown as null,
//     frames: {},
//   };
//
//   return { ...defaults, ...args };
// };

describe('decorateWithGraphLogsTraceAndTable', () => {
  // it('should correctly classify the dataFrames', () => {
  //   const { table, logs, timeSeries, emptyTable } = getTestContext();
  //   const series = [table, logs, timeSeries, emptyTable];
  //   const panelData: PanelData = {
  //     series,
  //     state: LoadingState.Done,
  //     timeRange: {} as unknown as TimeRange,
  //   };
  //
  //   expect(decorateWithFrameTypeMetadata(panelData)).toEqual({
  //     series,
  //     state: LoadingState.Done,
  //     timeRange: {},
  //     graphFrames: [timeSeries],
  //     tableFrames: [table, emptyTable],
  //     logsFrames: [logs],
  //     traceFrames: [],
  //     nodeGraphFrames: [],
  //     graphResult: null,
  //     tableResult: null,
  //     logsResult: null,
  //   });
  // });

  it('should handle empty array', () => {
    // const series: DataFrame[] = [];
    // const panelData: PanelData = {
    //   series,
    //   state: LoadingState.Done,
    //   timeRange: {} as unknown as TimeRange,
    // };
    //
    // expect(decorateWithFrameTypeMetadata(panelData)).toEqual({
    //   series: [],
    //   state: LoadingState.Done,
    //   timeRange: {},
    //   graphFrames: [],
    //   tableFrames: [],
    //   logsFrames: [],
    //   traceFrames: [],
    //   nodeGraphFrames: [],
    //   graphResult: null,
    //   tableResult: null,
    //   logsResult: null,
    // });
  });

  it('should return frames even if there is an error', () => {
    // const { timeSeries, logs, table } = getTestContext();
    // const series: DataFrame[] = [timeSeries, logs, table];
    // const panelData: PanelData = {
    //   series,
    //   error: {},
    //   state: LoadingState.Error,
    //   timeRange: {} as unknown as TimeRange,
    // };
    //
    // expect(decorateWithFrameTypeMetadata(panelData)).toEqual({
    //   series: [timeSeries, logs, table],
    //   error: {},
    //   state: LoadingState.Error,
    //   timeRange: {},
    //   graphFrames: [timeSeries],
    //   tableFrames: [table],
    //   logsFrames: [logs],
    //   traceFrames: [],
    //   nodeGraphFrames: [],
    //   graphResult: null,
    //   tableResult: null,
    //   logsResult: null,
    // });
  });
});

describe('decorateWithGraphResult', () => {
  it('should process the graph dataFrames', () => {
    // const { timeSeries } = getTestContext();
    // const panelData = createExplorePanelData({ graphFrames: [timeSeries] });
    // expect(decorateWithGraphResult(panelData).graphResult).toMatchObject([timeSeries]);
  });

  it('returns null if it gets empty array', () => {
    // const panelData = createExplorePanelData({ graphFrames: [] });
    // expect(decorateWithGraphResult(panelData).graphResult).toBeNull();
  });

  it('returns data if panelData has error', () => {
    // const { timeSeries } = getTestContext();
    // const panelData = createExplorePanelData({ error: {}, graphFrames: [timeSeries] });
    // expect(decorateWithGraphResult(panelData).graphResult).toMatchObject([timeSeries]);
  });
});

describe('decorateWithTableResult', () => {
  it('should process table type dataFrame', async () => {
    // const { table, emptyTable } = getTestContext();
    // const panelData = createExplorePanelData({ tableFrames: [table, emptyTable] });
    // const panelResult = await lastValueFrom(decorateWithTableResult(panelData));
    //
    // let theResult = panelResult.tableResult;
    //
    // expect(theResult?.fields[0].name).toEqual('value');
    // expect(theResult?.fields[1].name).toEqual('time');
    // expect(theResult?.fields[2].name).toEqual('tsNs');
    // expect(theResult?.fields[3].name).toEqual('message');
    // expect(theResult?.fields[1].display).not.toBeNull();
    // expect(theResult?.length).toBe(3);
    // I don't understand the purpose of the code below, feels like this belongs in toDataFrame tests?
    // Same data though a DataFrame
    // theResult = toDataFrame(
    //   new TableModel({
    //     columns: [
    //       { text: 'value', type: 'number' },
    //       { text: 'time', type: 'time' },
    //       { text: 'tsNs', type: 'time' },
    //       { text: 'message', type: 'string' },
    //     ],
    //     rows: [
    //       [4, 100, '100000000', 'this is a message'],
    //       [5, 200, '100000000', 'second message'],
    //       [6, 300, '100000000', 'third'],
    //     ],
    //     type: 'table',
    //   })
    // );
    // expect(theResult.fields[0].name).toEqual('value');
    // expect(theResult.fields[1].name).toEqual('time');
    // expect(theResult.fields[2].name).toEqual('tsNs');
    // expect(theResult.fields[3].name).toEqual('message');
    // expect(theResult.fields[1].display).not.toBeNull();
    // expect(theResult.length).toBe(3);
  });

  it('should do join transform if all series are timeseries', async () => {
    // const tableFrames = [
    //   toDataFrame({
    //     name: 'A-series',
    //     refId: 'A',
    //     fields: [
    //       { name: 'Time', type: FieldType.time, values: [100, 200, 300] },
    //       { name: 'A-series', type: FieldType.number, values: [4, 5, 6] },
    //     ],
    //   }),
    //   toDataFrame({
    //     name: 'B-series',
    //     refId: 'B',
    //     fields: [
    //       { name: 'Time', type: FieldType.time, values: [100, 200, 300] },
    //       { name: 'B-series', type: FieldType.number, values: [4, 5, 6] },
    //     ],
    //   }),
    // ];
    // const panelData = createExplorePanelData({ tableFrames });
    // const panelResult = await lastValueFrom(decorateWithTableResult(panelData));
    // const result = panelResult.tableResult;
    //
    // expect(result?.fields[0].name).toBe('Time');
    // expect(result?.fields[1].name).toBe('A-series');
    // expect(result?.fields[2].name).toBe('B-series');
    // expect(result?.fields[0].values.toArray()).toEqual([100, 200, 300]);
    // expect(result?.fields[1].values.toArray()).toEqual([4, 5, 6]);
    // expect(result?.fields[2].values.toArray()).toEqual([4, 5, 6]);
  });

  it('should not override fields display property when filled', async () => {
    // const tableFrames = [
    //   toDataFrame({
    //     name: 'A-series',
    //     refId: 'A',
    //     fields: [{ name: 'Text', type: FieldType.string, values: ['someText'] }],
    //   }),
    // ];
    // const displayFunctionMock = jest.fn();
    // tableFrames[0].fields[0].display = displayFunctionMock;
    //
    // const panelData = createExplorePanelData({ tableFrames });
    // const panelResult = await lastValueFrom(decorateWithTableResult(panelData));
    // expect(panelResult.tableResult?.fields[0].display).toBe(displayFunctionMock);
  });

  it('should return null when passed empty array', async () => {
    // const panelData = createExplorePanelData({ tableFrames: [] });
    // const panelResult = await lastValueFrom(decorateWithTableResult(panelData));
    // expect(panelResult.tableResult).toBeNull();
  });

  it('returns data if panelData has error', async () => {
    // const { table, emptyTable } = getTestContext();
    // const panelData = createExplorePanelData({ error: {}, tableFrames: [table, emptyTable] });
    // const panelResult = await lastValueFrom(decorateWithTableResult(panelData));
    // expect(panelResult.tableResult).not.toBeNull();
  });
});

describe('decorateWithLogsResult', () => {
  it('should correctly transform logs dataFrames', () => {
    // const { logs } = getTestContext();
    // const request = { timezone: 'utc', intervalMs: 60000 } as unknown as DataQueryRequest;
    // const panelData = createExplorePanelData({ logsFrames: [logs], request });
    // expect(decorateWithLogsResult()(panelData).logsResult).toEqual({
    //   hasUniqueLabels: false,
    //   meta: [],
    //   rows: [
    //     {
    //       rowIndex: 0,
    //       dataFrame: logs,
    //       entry: 'this is a message',
    //       entryFieldIndex: 3,
    //       hasAnsi: false,
    //       hasUnescapedContent: false,
    //       labels: {},
    //       logLevel: 'unknown',
    //       raw: 'this is a message',
    //       searchWords: [] as string[],
    //       timeEpochMs: 100,
    //       timeEpochNs: '100000002',
    //       timeFromNow: 'fromNow() jest mocked',
    //       timeLocal: 'format() jest mocked',
    //       timeUtc: 'format() jest mocked',
    //       uid: '0',
    //       uniqueLabels: {},
    //     },
    //     {
    //       rowIndex: 2,
    //       dataFrame: logs,
    //       entry: 'third',
    //       entryFieldIndex: 3,
    //       hasAnsi: false,
    //       hasUnescapedContent: false,
    //       labels: {},
    //       logLevel: 'unknown',
    //       raw: 'third',
    //       searchWords: [] as string[],
    //       timeEpochMs: 100,
    //       timeEpochNs: '100000001',
    //       timeFromNow: 'fromNow() jest mocked',
    //       timeLocal: 'format() jest mocked',
    //       timeUtc: 'format() jest mocked',
    //       uid: '2',
    //       uniqueLabels: {},
    //     },
    //     {
    //       rowIndex: 1,
    //       dataFrame: logs,
    //       entry: 'second message',
    //       entryFieldIndex: 3,
    //       hasAnsi: false,
    //       hasUnescapedContent: false,
    //       labels: {},
    //       logLevel: 'unknown',
    //       raw: 'second message',
    //       searchWords: [] as string[],
    //       timeEpochMs: 100,
    //       timeEpochNs: '100000000',
    //       timeFromNow: 'fromNow() jest mocked',
    //       timeLocal: 'format() jest mocked',
    //       timeUtc: 'format() jest mocked',
    //       uid: '1',
    //       uniqueLabels: {},
    //     },
    //   ],
    //   series: [
    //     {
    //       name: 'unknown',
    //       length: 1,
    //       fields: [
    //         { name: 'Time', type: 'time', values: new ArrayVector([0]), config: {} },
    //         {
    //           name: 'Value',
    //           type: 'number',
    //           labels: undefined,
    //           values: new ArrayVector([3]),
    //           config: {
    //             color: {
    //               fixedColor: '#8e8e8e',
    //               mode: FieldColorModeId.Fixed,
    //             },
    //             min: 0,
    //             decimals: 0,
    //             unit: undefined,
    //             custom: {
    //               drawStyle: GraphDrawStyle.Bars,
    //               barAlignment: 0,
    //               barMaxWidth: 5,
    //               barWidthFactor: 0.9,
    //               lineColor: '#8e8e8e',
    //               fillColor: '#8e8e8e',
    //               pointColor: '#8e8e8e',
    //               lineWidth: 0,
    //               fillOpacity: 100,
    //               stacking: { mode: StackingMode.Normal, group: 'A' },
    //             },
    //           },
    //         },
    //       ],
    //     },
    //   ],
    //   visibleRange: undefined,
    // });
  });

  it('returns null if passed empty array', () => {
    // const panelData = createExplorePanelData({ logsFrames: [] });
    // expect(decorateWithLogsResult()(panelData).logsResult).toBeNull();
  });

  it('returns data if panelData has error', () => {
    // const { logs } = getTestContext();
    // const panelData = createExplorePanelData({ error: {}, logsFrames: [logs] });
    // expect(decorateWithLogsResult()(panelData).logsResult).not.toBeNull();
  });
});<|MERGE_RESOLUTION|>--- conflicted
+++ resolved
@@ -1,21 +1,3 @@
-<<<<<<< HEAD
-// import { lastValueFrom } from 'rxjs';
-//
-// import {
-//   ArrayVector,
-//   DataFrame,
-//   DataQueryRequest,
-//   FieldColorModeId,
-//   FieldType,
-//   LoadingState,
-//   PanelData,
-//   TimeRange,
-//   toDataFrame,
-// } from '@grafana/data';
-// import { GraphDrawStyle, StackingMode } from '@grafana/schema';
-// import TableModel from 'app/core/table_model';
-// import { ExplorePanelData } from 'app/types';
-=======
 import { lastValueFrom } from 'rxjs';
 
 import {
@@ -39,7 +21,6 @@
   decorateWithLogsResult,
   decorateWithTableResult,
 } from './decorators';
->>>>>>> dfc75b11
 
 jest.mock('@grafana/data', () => ({
   ...jest.requireActual('@grafana/data'),
