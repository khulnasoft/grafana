--- conflicted
+++ resolved
@@ -1,13 +1,8 @@
 import uFuzzy from '@leeoniya/ufuzzy';
 
 import { PluginSignatureStatus, dateTimeParse, PluginError, PluginType, PluginErrorCode } from '@grafana/data';
-<<<<<<< HEAD
 import { config, DependantInfo, featureEnabled } from '@grafana/runtime';
-import configCore, { Settings } from 'app/core/config';
-=======
-import { config, featureEnabled } from '@grafana/runtime';
 import { Settings } from 'app/core/config';
->>>>>>> 6ebde048
 import { contextSrv } from 'app/core/core';
 import { getBackendSrv } from 'app/core/services/backend_srv';
 import { AccessControlAction } from 'app/types';
@@ -165,17 +160,14 @@
     angularDetected,
     isFullyInstalled: isDisabled,
     latestVersion: plugin.version,
-<<<<<<< HEAD
+    url,
+    raiseAnIssueUrl,
     details: {
       pluginDependencies: plugin.json?.dependencies?.plugins || [],
       dependantPlugins: dependantPlugins(id),
       links: plugin.json?.info.links || [],
       grafanaDependency: plugin.json?.dependencies?.grafanaDependency,
     },
-=======
-    url,
-    raiseAnIssueUrl,
->>>>>>> 6ebde048
   };
 }
 
@@ -227,7 +219,7 @@
     isFullyInstalled: true,
     iam: plugin.iam,
     latestVersion: plugin.latestVersion,
-<<<<<<< HEAD
+    raiseAnIssueUrl,
     details: {
       pluginDependencies: plugin.dependencies?.plugins || [],
       dependantPlugins: dependantPlugins(id),
@@ -235,9 +227,6 @@
       grafanaDependency: plugin.dependencies?.grafanaDependency,
       versions: [],
     },
-=======
-    raiseAnIssueUrl,
->>>>>>> 6ebde048
   };
 }
 
@@ -301,7 +290,8 @@
     isFullyInstalled: Boolean(local) || isDisabled,
     iam: local?.iam,
     latestVersion: local?.latestVersion || remote?.version || '',
-<<<<<<< HEAD
+    url: remote?.url || '',
+    raiseAnIssueUrl: remote?.raiseAnIssueUrl || local?.raiseAnIssueUrl,
     details: {
       pluginDependencies: local?.dependencies?.plugins || remote?.json?.dependencies?.plugins || [],
       dependantPlugins: dependantPlugins(id),
@@ -309,10 +299,6 @@
       grafanaDependency: local?.dependencies?.grafanaDependency || remote?.json?.dependencies?.grafanaDependency || '',
       versions: [],
     },
-=======
-    url: remote?.url || '',
-    raiseAnIssueUrl: remote?.raiseAnIssueUrl || local?.raiseAnIssueUrl,
->>>>>>> 6ebde048
   };
 }
 
