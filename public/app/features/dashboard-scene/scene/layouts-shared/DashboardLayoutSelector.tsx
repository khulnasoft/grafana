import { useMemo } from 'react';

import { Select } from '@grafana/ui';
import { OptionsPaneCategoryDescriptor } from 'app/features/dashboard/components/PanelEditor/OptionsPaneCategoryDescriptor';
import { OptionsPaneItemDescriptor } from 'app/features/dashboard/components/PanelEditor/OptionsPaneItemDescriptor';

<<<<<<< HEAD
import { LayoutOrchestrator } from '../layout-manager/LayoutOrchestrator';
import { getClosest } from '../layout-manager/utils';
import { DashboardLayoutManager, LayoutRegistryItem } from '../types';
=======
import { DashboardLayoutManager } from '../types/DashboardLayoutManager';
import { isLayoutParent } from '../types/LayoutParent';
import { LayoutRegistryItem } from '../types/LayoutRegistryItem';
>>>>>>> 3bdb6ee1

import { layoutRegistry } from './layoutRegistry';

export interface Props {
  layoutOrchestrator: LayoutOrchestrator;
}

<<<<<<< HEAD
export function DashboardLayoutSelector({ layoutOrchestrator }: Props) {
  const { manager } = layoutOrchestrator.useState();
  const currentLayoutId = useMemo(() => manager.getDescriptor().id, [manager]);
  const options = layoutRegistry.list().map((layout) => ({
    label: layout.name,
    value: layout,
  }));

=======
export function DashboardLayoutSelector({ layoutManager }: Props) {
  const options = useMemo(() => {
    const parentLayout = findParentLayout(layoutManager);
    const parentLayoutId = parentLayout?.descriptor.id;

    return layoutRegistry
      .list()
      .filter((layout) => layout.id !== parentLayoutId)
      .map((layout) => ({
        label: layout.name,
        value: layout,
      }));
  }, [layoutManager]);

  const currentLayoutId = layoutManager.descriptor.id;
>>>>>>> 3bdb6ee1
  const currentOption = options.find((option) => option.value.id === currentLayoutId);

  return (
    <Select
      options={options}
      value={currentOption}
      onChange={(option) => {
        if (option.value?.id !== currentOption?.value.id) {
          changeLayoutTo(layoutOrchestrator, option.value!);
        }
      }}
    />
  );
}

export function useLayoutCategory(layoutManager: DashboardLayoutManager) {
  return useMemo(() => {
    const layoutCategory = new OptionsPaneCategoryDescriptor({
      title: 'Layout',
      id: 'layout-options',
      isOpenDefault: true,
    });

    console.log(layoutManager);
    const layoutOrchestrator = getClosest(layoutManager, (s) => (s instanceof LayoutOrchestrator ? s : undefined));
    console.log(`Layout orchestrator: ${layoutOrchestrator}`);
    if (layoutOrchestrator) {
      console.log('orchestrator found!');
      layoutCategory.addItem(
        new OptionsPaneItemDescriptor({
          title: 'Type',
          render: function renderTitle() {
            return <DashboardLayoutSelector layoutOrchestrator={layoutOrchestrator} />;
          },
        })
      );
    }

    if (layoutManager.getOptions) {
      for (const option of layoutManager.getOptions()) {
        layoutCategory.addItem(option);
      }
    }

    return layoutCategory;
  }, [layoutManager]);
}

function changeLayoutTo(layoutOrchestrator: LayoutOrchestrator, newLayoutDescriptor: LayoutRegistryItem) {
  layoutOrchestrator.switchLayout(newLayoutDescriptor.createFromLayout(layoutOrchestrator.state.manager));
}<|MERGE_RESOLUTION|>--- conflicted
+++ resolved
@@ -4,35 +4,23 @@
 import { OptionsPaneCategoryDescriptor } from 'app/features/dashboard/components/PanelEditor/OptionsPaneCategoryDescriptor';
 import { OptionsPaneItemDescriptor } from 'app/features/dashboard/components/PanelEditor/OptionsPaneItemDescriptor';
 
-<<<<<<< HEAD
 import { LayoutOrchestrator } from '../layout-manager/LayoutOrchestrator';
 import { getClosest } from '../layout-manager/utils';
-import { DashboardLayoutManager, LayoutRegistryItem } from '../types';
-=======
 import { DashboardLayoutManager } from '../types/DashboardLayoutManager';
-import { isLayoutParent } from '../types/LayoutParent';
 import { LayoutRegistryItem } from '../types/LayoutRegistryItem';
->>>>>>> 3bdb6ee1
 
 import { layoutRegistry } from './layoutRegistry';
+import { findParentLayout } from './utils';
 
 export interface Props {
   layoutOrchestrator: LayoutOrchestrator;
 }
 
-<<<<<<< HEAD
 export function DashboardLayoutSelector({ layoutOrchestrator }: Props) {
   const { manager } = layoutOrchestrator.useState();
-  const currentLayoutId = useMemo(() => manager.getDescriptor().id, [manager]);
-  const options = layoutRegistry.list().map((layout) => ({
-    label: layout.name,
-    value: layout,
-  }));
-
-=======
-export function DashboardLayoutSelector({ layoutManager }: Props) {
+  const currentLayoutId = useMemo(() => manager.descriptor.id, [manager]);
   const options = useMemo(() => {
-    const parentLayout = findParentLayout(layoutManager);
+    const parentLayout = findParentLayout(layoutOrchestrator);
     const parentLayoutId = parentLayout?.descriptor.id;
 
     return layoutRegistry
@@ -42,10 +30,8 @@
         label: layout.name,
         value: layout,
       }));
-  }, [layoutManager]);
+  }, [layoutOrchestrator]);
 
-  const currentLayoutId = layoutManager.descriptor.id;
->>>>>>> 3bdb6ee1
   const currentOption = options.find((option) => option.value.id === currentLayoutId);
 
   return (
