import { isEqual } from 'lodash';

import { locationUtil, UrlQueryMap } from '@grafana/data';
import { config, getBackendSrv, isFetchError, locationService } from '@grafana/runtime';
<<<<<<< HEAD
import { sceneGraph } from '@grafana/scenes';
=======
import { DashboardV2Spec } from '@grafana/schema/dist/esm/schema/dashboard/v2alpha0/dashboard.gen';
>>>>>>> e974cb87
import { StateManagerBase } from 'app/core/services/StateManagerBase';
import { getMessageFromError } from 'app/core/utils/errors';
import { startMeasure, stopMeasure } from 'app/core/utils/metrics';
import { AnnoKeyFolder } from 'app/features/apiserver/types';
import { ResponseTransformers } from 'app/features/dashboard/api/ResponseTransformers';
import { DashboardWithAccessInfo } from 'app/features/dashboard/api/types';
import { dashboardLoaderSrv, DashboardLoaderSrvV2 } from 'app/features/dashboard/services/DashboardLoaderSrv';
import { getDashboardSrv } from 'app/features/dashboard/services/DashboardSrv';
import { emitDashboardViewEvent } from 'app/features/dashboard/state/analyticsProcessor';
import { trackDashboardSceneLoaded } from 'app/features/dashboard/utils/tracking';
import { DashboardDTO, DashboardRoutes } from 'app/types';

import { PanelEditor } from '../panel-edit/PanelEditor';
import { DashboardScene } from '../scene/DashboardScene';
import { buildNewDashboardSaveModel, buildNewDashboardSaveModelV2 } from '../serialization/buildNewDashboardSaveModel';
import { transformSaveModelSchemaV2ToScene } from '../serialization/transformSaveModelSchemaV2ToScene';
import { transformSaveModelToScene } from '../serialization/transformSaveModelToScene';
import { restoreDashboardStateFromLocalStorage } from '../utils/dashboardSessionState';

import { updateNavModel } from './utils';

export interface DashboardScenePageState {
  dashboard?: DashboardScene;
  options?: LoadDashboardOptions;
  panelEditor?: PanelEditor;
  isLoading?: boolean;
  loadError?: string;
}

export const DASHBOARD_CACHE_TTL = 500;

const LOAD_SCENE_MEASUREMENT = 'loadDashboardScene';

/** Only used by cache in loading home in DashboardPageProxy and initDashboard (Old arch), can remove this after old dashboard arch is gone */
export const HOME_DASHBOARD_CACHE_KEY = '__grafana_home_uid__';

interface DashboardCacheEntry<T> {
  dashboard: T;
  ts: number;
  cacheKey: string;
}

export interface LoadDashboardOptions {
  uid: string;
  route: DashboardRoutes;
  urlFolderUid?: string;
  params?: {
    version: number;
    scopes: string[];
    timeRange: {
      from: string;
      to: string;
    };
    variables: UrlQueryMap;
  };
}

interface DashboardScenePageStateManagerLike<T> {
  fetchDashboard(options: LoadDashboardOptions): Promise<T | null>;
  getDashboardFromCache(cacheKey: string): T | null;
  loadDashboard(options: LoadDashboardOptions): Promise<void>;
  transformResponseToScene(rsp: T | null, options: LoadDashboardOptions): DashboardScene | null;
  reloadDashboard(params: LoadDashboardOptions['params']): Promise<void>;
  loadSnapshot(slug: string): Promise<void>;
  setDashboardCache(cacheKey: string, dashboard: T): void;
  clearSceneCache(): void;
  clearDashboardCache(): void;
  clearState(): void;
  getCache(): Record<string, DashboardScene>;
  useState: () => DashboardScenePageState;
}

abstract class DashboardScenePageStateManagerBase<T>
  extends StateManagerBase<DashboardScenePageState>
  implements DashboardScenePageStateManagerLike<T>
{
  abstract fetchDashboard(options: LoadDashboardOptions): Promise<T | null>;
  abstract reloadDashboard(params: LoadDashboardOptions['params']): Promise<void>;
  abstract transformResponseToScene(rsp: T | null, options: LoadDashboardOptions): DashboardScene | null;

  protected cache: Record<string, DashboardScene> = {};

  // This is a simplistic, short-term cache for DashboardDTOs to avoid fetching the same dashboard multiple times across a short time span.
  protected dashboardCache?: DashboardCacheEntry<T>;

  getCache(): Record<string, DashboardScene> {
    return this.cache;
  }

  public async loadSnapshot(slug: string) {
    try {
      const dashboard = await this.loadSnapshotScene(slug);

      this.setState({ dashboard: dashboard, isLoading: false });
    } catch (err) {
      this.setState({ isLoading: false, loadError: String(err) });
    }
  }

  private async loadSnapshotScene(slug: string): Promise<DashboardScene> {
    const rsp = await dashboardLoaderSrv.loadDashboard('snapshot', slug, '');

    if (rsp?.dashboard) {
      const scene = transformSaveModelToScene(rsp);
      return scene;
    }

    throw new Error('Snapshot not found');
  }

  public async loadDashboard(options: LoadDashboardOptions) {
    try {
      startMeasure(LOAD_SCENE_MEASUREMENT);
      const dashboard = await this.loadScene(options);
      if (!dashboard) {
        return;
      }

      if (config.featureToggles.preserveDashboardStateWhenNavigating && Boolean(options.uid)) {
        restoreDashboardStateFromLocalStorage(dashboard);
      }

      this.setState({ dashboard: dashboard, isLoading: false, options });
      const measure = stopMeasure(LOAD_SCENE_MEASUREMENT);
      trackDashboardSceneLoaded(dashboard, measure?.duration);

      if (options.route !== DashboardRoutes.New) {
        emitDashboardViewEvent({
          meta: dashboard.state.meta,
          uid: dashboard.state.uid,
          title: dashboard.state.title,
          id: dashboard.state.id,
        });
      }
    } catch (err) {
      const msg = getMessageFromError(err);
      this.setState({ isLoading: false, loadError: msg });
    }
  }

  private async loadScene(options: LoadDashboardOptions): Promise<DashboardScene | null> {
    this.setState({ dashboard: undefined, isLoading: true });
    const rsp = await this.fetchDashboard(options);
    return this.transformResponseToScene(rsp, options);
  }

  public getDashboardFromCache(cacheKey: string): T | null {
    const cachedDashboard = this.dashboardCache;

    if (
      cachedDashboard &&
      cachedDashboard.cacheKey === cacheKey &&
      Date.now() - cachedDashboard?.ts < DASHBOARD_CACHE_TTL
    ) {
      return cachedDashboard.dashboard;
    }

    return null;
  }

  public clearState() {
    getDashboardSrv().setCurrent(undefined);

    this.setState({
      dashboard: undefined,
      loadError: undefined,
      isLoading: false,
      panelEditor: undefined,
    });
  }

  public setDashboardCache(cacheKey: string, dashboard: T) {
    this.dashboardCache = { dashboard, ts: Date.now(), cacheKey };
  }

  public clearDashboardCache() {
    this.dashboardCache = undefined;
  }

  public getSceneFromCache(cacheKey: string) {
    return this.cache[cacheKey];
  }

  public setSceneCache(cacheKey: string, scene: DashboardScene) {
    this.cache[cacheKey] = scene;
  }

  public clearSceneCache() {
    this.cache = {};
  }
}

export class DashboardScenePageStateManager extends DashboardScenePageStateManagerBase<DashboardDTO> {
  transformResponseToScene(rsp: DashboardDTO | null, options: LoadDashboardOptions): DashboardScene | null {
    const fromCache = this.getSceneFromCache(options.uid);

    if (fromCache && fromCache.state.version === rsp?.dashboard.version) {
      return fromCache;
    }

    if (rsp?.dashboard) {
      const scene = transformSaveModelToScene(rsp);

      // Cache scene only if not coming from Explore, we don't want to cache temporary dashboard
      if (options.uid) {
        this.setSceneCache(options.uid, scene);
      }

      return scene;
    }

    if (rsp?.redirectUri) {
      const newUrl = locationUtil.stripBaseFromUrl(rsp.redirectUri);
      locationService.replace(newUrl);
      return null;
    }

    throw new Error('Dashboard not found');
  }
  public async fetchDashboard({
    uid,
    route,
    urlFolderUid,
    params,
  }: LoadDashboardOptions): Promise<DashboardDTO | null> {
    const cacheKey = route === DashboardRoutes.Home ? HOME_DASHBOARD_CACHE_KEY : uid;

    if (!params) {
      const cachedDashboard = this.getDashboardFromCache(cacheKey);

      if (cachedDashboard) {
        return cachedDashboard;
      }
    }

    let rsp: DashboardDTO;

    try {
      switch (route) {
        case DashboardRoutes.New:
          rsp = await buildNewDashboardSaveModel(urlFolderUid);

          break;
        case DashboardRoutes.Home:
          rsp = await getBackendSrv().get('/api/dashboards/home');

          if (rsp.redirectUri) {
            return rsp;
          }

          if (rsp?.meta) {
            rsp.meta.canSave = false;
            rsp.meta.canShare = false;
            rsp.meta.canStar = false;
          }

          break;
        case DashboardRoutes.Public: {
          return await dashboardLoaderSrv.loadDashboard('public', '', uid);
        }
        default:
          const queryParams = params
            ? {
                version: params.version,
                scopes: params.scopes,
                from: params.timeRange.from,
                to: params.timeRange.to,
                ...params.variables,
              }
            : undefined;

          rsp = await dashboardLoaderSrv.loadDashboard('db', '', uid, queryParams);

          if (route === DashboardRoutes.Embedded) {
            rsp.meta.isEmbedded = true;
          }
      }

      if (rsp.meta.url && route === DashboardRoutes.Normal) {
        const dashboardUrl = locationUtil.stripBaseFromUrl(rsp.meta.url);
        const currentPath = locationService.getLocation().pathname;

        if (dashboardUrl !== currentPath) {
          // Spread current location to persist search params used for navigation
          locationService.replace({
            ...locationService.getLocation(),
            pathname: dashboardUrl,
          });
          console.log('not correct url correcting', dashboardUrl, currentPath);
        }
      }

      // Populate nav model in global store according to the folder
      if (rsp.meta.folderUid) {
        await updateNavModel(rsp.meta.folderUid);
      }

      // Do not cache new dashboards
      this.setDashboardCache(cacheKey, rsp);
    } catch (e) {
      // Ignore cancelled errors
      if (isFetchError(e) && e.cancelled) {
        return null;
      }

      throw e;
    }

    return rsp;
  }

<<<<<<< HEAD
  public async loadSnapshot(slug: string) {
    try {
      const dashboard = await this.loadSnapshotScene(slug);

      this.setState({ dashboard: dashboard, isLoading: false });
    } catch (err) {
      this.setState({ isLoading: false, loadError: String(err) });
    }
  }

  private async loadSnapshotScene(slug: string): Promise<DashboardScene> {
    const rsp = await dashboardLoaderSrv.loadDashboard('snapshot', slug, '');

    if (rsp?.dashboard) {
      const scene = transformSaveModelToScene(rsp);
      return scene;
    }

    throw new Error('Snapshot not found');
  }

  public async loadDashboard(options: LoadDashboardOptions) {
    try {
      startMeasure(LOAD_SCENE_MEASUREMENT);
      const dashboard = await this.loadScene(options);
      if (!dashboard) {
        return;
      }

      if (config.featureToggles.preserveDashboardStateWhenNavigating && Boolean(options.uid)) {
        restoreDashboardStateFromLocalStorage(dashboard);
      }

      this.setState({ dashboard: dashboard, isLoading: false, options });
      const measure = stopMeasure(LOAD_SCENE_MEASUREMENT);
      const queryController = sceneGraph.getQueryController(dashboard);

      trackDashboardSceneLoaded(dashboard, measure?.duration);
      queryController?.startProfile(dashboard);

      if (options.route !== DashboardRoutes.New) {
        emitDashboardViewEvent({
          meta: dashboard.state.meta,
          uid: dashboard.state.uid,
          title: dashboard.state.title,
          id: dashboard.state.id,
        });
      }
    } catch (err) {
      const msg = getMessageFromError(err);
      this.setState({ isLoading: false, loadError: msg });
    }
  }

=======
>>>>>>> e974cb87
  public async reloadDashboard(params: LoadDashboardOptions['params']) {
    const stateOptions = this.state.options;

    if (!stateOptions) {
      return;
    }

    const options = {
      ...stateOptions,
      params,
    };

    // We shouldn't check all params since:
    // - version doesn't impact the new dashboard, and it's there for increased compatibility
    // - time range is almost always different for relative time ranges and absolute time ranges do not trigger subsequent reloads
    // - other params don't affect the dashboard content
    if (
      isEqual(options.params?.variables, stateOptions.params?.variables) &&
      isEqual(options.params?.scopes, stateOptions.params?.scopes)
    ) {
      return;
    }

    try {
      this.setState({ isLoading: true });

      const rsp = await this.fetchDashboard(options);
      const fromCache = this.getSceneFromCache(options.uid);

      if (fromCache && fromCache.state.version === rsp?.dashboard.version) {
        this.setState({ isLoading: false });
        return;
      }

      if (!rsp?.dashboard) {
        this.setState({ isLoading: false, loadError: 'Dashboard not found' });
        return;
      }

      const scene = transformSaveModelToScene(rsp);

      this.setSceneCache(options.uid, scene);

      this.setState({ dashboard: scene, isLoading: false, options });
    } catch (err) {
      const msg = getMessageFromError(err);
      this.setState({ isLoading: false, loadError: msg });
    }
  }
}

export class DashboardScenePageStateManagerV2 extends DashboardScenePageStateManagerBase<
  DashboardWithAccessInfo<DashboardV2Spec>
> {
  private dashboardLoader = new DashboardLoaderSrvV2();

  transformResponseToScene(
    rsp: DashboardWithAccessInfo<DashboardV2Spec> | null,
    options: LoadDashboardOptions
  ): DashboardScene | null {
    const fromCache = this.getSceneFromCache(options.uid);

    // TODO[schema v2]: Dashboard scene state is incorrectly save, it must use the resourceVersion
    if (
      fromCache &&
      rsp?.metadata.resourceVersion &&
      fromCache.state.version === parseInt(rsp?.metadata.resourceVersion, 10)
    ) {
      return fromCache;
    }

    if (rsp) {
      const scene = transformSaveModelSchemaV2ToScene(rsp);

      // Cache scene only if not coming from Explore, we don't want to cache temporary dashboard
      if (options.uid) {
        this.setSceneCache(options.uid, scene);
      }

      return scene;
    }

    // TOD)[schema v2]: Figure out redirect utl
    // if (rsp?.redirectUri) {
    //   const newUrl = locationUtil.stripBaseFromUrl(rsp.redirectUri);
    //   locationService.replace(newUrl);
    //   return null;
    // }

    throw new Error('Dashboard not found');
  }

  reloadDashboard(params: LoadDashboardOptions['params']): Promise<void> {
    throw new Error('Method not implemented.');
  }

  public async fetchDashboard({
    uid,
    route,
    urlFolderUid,
    params,
  }: LoadDashboardOptions): Promise<DashboardWithAccessInfo<DashboardV2Spec> | null> {
    // throw new Error('Method not implemented.');
    const cacheKey = route === DashboardRoutes.Home ? HOME_DASHBOARD_CACHE_KEY : uid;
    if (!params) {
      const cachedDashboard = this.getDashboardFromCache(cacheKey);
      if (cachedDashboard) {
        return cachedDashboard;
      }
    }
    let rsp: DashboardWithAccessInfo<DashboardV2Spec>;
    try {
      switch (route) {
        case DashboardRoutes.New:
          rsp = await buildNewDashboardSaveModelV2(urlFolderUid);
          break;
        case DashboardRoutes.Home:
          // throw new Error('Method not implemented.');
          const dto = await getBackendSrv().get<DashboardDTO>('/api/dashboards/home');
          rsp = ResponseTransformers.ensureV2Response(dto);
          rsp.access.canSave = false;
          rsp.access.canShare = false;
          rsp.access.canStar = false;

          // if (rsp.redirectUri) {
          //   return rsp;
          // }

          break;
        case DashboardRoutes.Public: {
          return await this.dashboardLoader.loadDashboard('public', '', uid);
        }
        default:
          const queryParams = params
            ? {
                version: params.version,
                scopes: params.scopes,
                from: params.timeRange.from,
                to: params.timeRange.to,
                ...params.variables,
              }
            : undefined;
          rsp = await this.dashboardLoader.loadDashboard('db', '', uid, queryParams);
          if (route === DashboardRoutes.Embedded) {
            throw new Error('Method not implemented.');
            // rsp.meta.isEmbedded = true;
          }
      }
      if (rsp.access.url && route === DashboardRoutes.Normal) {
        const dashboardUrl = locationUtil.stripBaseFromUrl(rsp.access.url);
        const currentPath = locationService.getLocation().pathname;
        if (dashboardUrl !== currentPath) {
          // Spread current location to persist search params used for navigation
          locationService.replace({
            ...locationService.getLocation(),
            pathname: dashboardUrl,
          });
          console.log('not correct url correcting', dashboardUrl, currentPath);
        }
      }
      // Populate nav model in global store according to the folder
      if (rsp.metadata.annotations?.[AnnoKeyFolder]) {
        await updateNavModel(rsp.metadata.annotations?.[AnnoKeyFolder]);
      }
      // Do not cache new dashboards
      this.setDashboardCache(cacheKey, rsp);
    } catch (e) {
      // Ignore cancelled errors
      if (isFetchError(e) && e.cancelled) {
        return null;
      }
      throw e;
    }
    return rsp;
  }
}

const managers: {
  v1?: DashboardScenePageStateManager;
  v2?: DashboardScenePageStateManagerV2;
} = {
  v1: undefined,
  v2: undefined,
};

export function getDashboardScenePageStateManager(
  v: 'v2'
): DashboardScenePageStateManagerLike<DashboardWithAccessInfo<DashboardV2Spec>>;
export function getDashboardScenePageStateManager(): DashboardScenePageStateManagerLike<DashboardDTO>;

export function getDashboardScenePageStateManager(
  v?: 'v2'
): DashboardScenePageStateManagerLike<DashboardDTO | DashboardWithAccessInfo<DashboardV2Spec>> {
  if (v === 'v2') {
    if (!managers.v2) {
      managers.v2 = new DashboardScenePageStateManagerV2({});
    }

    return managers.v2;
  } else {
    if (!managers.v1) {
      managers.v1 = new DashboardScenePageStateManager({});
    }
    return managers.v1;
  }
}<|MERGE_RESOLUTION|>--- conflicted
+++ resolved
@@ -2,11 +2,8 @@
 
 import { locationUtil, UrlQueryMap } from '@grafana/data';
 import { config, getBackendSrv, isFetchError, locationService } from '@grafana/runtime';
-<<<<<<< HEAD
 import { sceneGraph } from '@grafana/scenes';
-=======
 import { DashboardV2Spec } from '@grafana/schema/dist/esm/schema/dashboard/v2alpha0/dashboard.gen';
->>>>>>> e974cb87
 import { StateManagerBase } from 'app/core/services/StateManagerBase';
 import { getMessageFromError } from 'app/core/utils/errors';
 import { startMeasure, stopMeasure } from 'app/core/utils/metrics';
@@ -131,7 +128,10 @@
 
       this.setState({ dashboard: dashboard, isLoading: false, options });
       const measure = stopMeasure(LOAD_SCENE_MEASUREMENT);
+      const queryController = sceneGraph.getQueryController(dashboard);
+
       trackDashboardSceneLoaded(dashboard, measure?.duration);
+      queryController?.startProfile(dashboard);
 
       if (options.route !== DashboardRoutes.New) {
         emitDashboardViewEvent({
@@ -318,63 +318,6 @@
     return rsp;
   }
 
-<<<<<<< HEAD
-  public async loadSnapshot(slug: string) {
-    try {
-      const dashboard = await this.loadSnapshotScene(slug);
-
-      this.setState({ dashboard: dashboard, isLoading: false });
-    } catch (err) {
-      this.setState({ isLoading: false, loadError: String(err) });
-    }
-  }
-
-  private async loadSnapshotScene(slug: string): Promise<DashboardScene> {
-    const rsp = await dashboardLoaderSrv.loadDashboard('snapshot', slug, '');
-
-    if (rsp?.dashboard) {
-      const scene = transformSaveModelToScene(rsp);
-      return scene;
-    }
-
-    throw new Error('Snapshot not found');
-  }
-
-  public async loadDashboard(options: LoadDashboardOptions) {
-    try {
-      startMeasure(LOAD_SCENE_MEASUREMENT);
-      const dashboard = await this.loadScene(options);
-      if (!dashboard) {
-        return;
-      }
-
-      if (config.featureToggles.preserveDashboardStateWhenNavigating && Boolean(options.uid)) {
-        restoreDashboardStateFromLocalStorage(dashboard);
-      }
-
-      this.setState({ dashboard: dashboard, isLoading: false, options });
-      const measure = stopMeasure(LOAD_SCENE_MEASUREMENT);
-      const queryController = sceneGraph.getQueryController(dashboard);
-
-      trackDashboardSceneLoaded(dashboard, measure?.duration);
-      queryController?.startProfile(dashboard);
-
-      if (options.route !== DashboardRoutes.New) {
-        emitDashboardViewEvent({
-          meta: dashboard.state.meta,
-          uid: dashboard.state.uid,
-          title: dashboard.state.title,
-          id: dashboard.state.id,
-        });
-      }
-    } catch (err) {
-      const msg = getMessageFromError(err);
-      this.setState({ isLoading: false, loadError: msg });
-    }
-  }
-
-=======
->>>>>>> e974cb87
   public async reloadDashboard(params: LoadDashboardOptions['params']) {
     const stateOptions = this.state.options;
 
