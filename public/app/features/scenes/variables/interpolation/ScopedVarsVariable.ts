import { property } from 'lodash';

import { ScopedVar } from '@grafana/data';

import { VariableValue } from '../types';

import { FormatVariable } from './formatRegistry';

export class ScopedVarsVariable implements FormatVariable {
  private static fieldAccessorCache: FieldAccessorCache = {};

  public state: { name: string; value: ScopedVar };

  public constructor(name: string, value: ScopedVar) {
    this.state = { name, value };
  }

  public getValue(fieldPath: string): VariableValue {
    let { value } = this.state;
    let realValue = value.value;

    if (fieldPath) {
      realValue = this.getFieldAccessor(fieldPath)(value.value);
    } else {
      realValue = value.value;
    }

    if (realValue === 'string' || realValue === 'number' || realValue === 'boolean') {
      return realValue;
    }

    return String(realValue);
  }

  public getValueText(): string {
    const { value } = this.state;

    if (value.text != null) {
      return String(value.text);
    }

    return String(value);
  }

  private getFieldAccessor(fieldPath: string) {
    const accessor = ScopedVarsVariable.fieldAccessorCache[fieldPath];
    if (accessor) {
      return accessor;
    }

    return (ScopedVarsVariable.fieldAccessorCache[fieldPath] = property(fieldPath));
  }
}

interface FieldAccessorCache {
  [key: string]: (obj: unknown) => unknown;
}

let scopedVarsVariable: ScopedVarsVariable | undefined;

/**
 * Reuses a single instance to avoid unnecessary memory allocations
 */
export function getSceneVariableForScopedVar(name: string, value: ScopedVar) {
  if (!scopedVarsVariable) {
    scopedVarsVariable = new ScopedVarsVariable(name, value);
  } else {
<<<<<<< HEAD
    //scopedVarsVariable.setState({ name, value });
=======
    scopedVarsVariable.state.name = name;
    scopedVarsVariable.state.value = value;
>>>>>>> ab36252c
  }

  return scopedVarsVariable;
}<|MERGE_RESOLUTION|>--- conflicted
+++ resolved
@@ -65,12 +65,7 @@
   if (!scopedVarsVariable) {
     scopedVarsVariable = new ScopedVarsVariable(name, value);
   } else {
-<<<<<<< HEAD
     //scopedVarsVariable.setState({ name, value });
-=======
-    scopedVarsVariable.state.name = name;
-    scopedVarsVariable.state.value = value;
->>>>>>> ab36252c
   }
 
   return scopedVarsVariable;
