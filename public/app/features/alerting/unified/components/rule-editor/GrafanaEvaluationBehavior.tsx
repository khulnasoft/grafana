--- conflicted
+++ resolved
@@ -174,11 +174,6 @@
     }
   }, [existingGroup, setValue]);
 
-<<<<<<< HEAD
-=======
-  const [isCreatingEvaluationGroup, setIsCreatingEvaluationGroup] = useState(false);
-
->>>>>>> af7fafd0
   const handleEvalGroupCreation = (groupName: string, evaluationInterval: string) => {
     setValue('group', groupName);
     setValue('evaluateEvery', evaluationInterval);
@@ -283,7 +278,6 @@
                     )}
                   </Text>
                 )}
-<<<<<<< HEAD
               </Stack>
             )}
             name="group"
@@ -305,82 +299,6 @@
       </RuleEditorSubSection>
 
       {/* Show the pending period input only for Grafana alerting rules */}
-=======
-                name="group"
-                control={control}
-                rules={{
-                  required: { value: true, message: 'Must enter a group name' },
-                }}
-              />
-            </Field>
-          </div>
-          <Box gap={1} display={'flex'} alignItems={'center'}>
-            <Text color="secondary">or</Text>
-            <Button
-              onClick={onOpenEvaluationGroupCreationModal}
-              type="button"
-              icon="plus"
-              fill="outline"
-              variant="secondary"
-              disabled={!folder?.uid}
-              data-testid={selectors.components.AlertRules.newEvaluationGroupButton}
-            >
-              <Trans i18nKey="alerting.rule-form.evaluation.new-group">New evaluation group</Trans>
-            </Button>
-          </Box>
-          {isCreatingEvaluationGroup && (
-            <EvaluationGroupCreationModal
-              onCreate={handleEvalGroupCreation}
-              onClose={() => setIsCreatingEvaluationGroup(false)}
-              groupfoldersForGrafana={rulerNamespace}
-            />
-          )}
-        </Stack>
-
-        {folder?.title && group && (
-          <div className={styles.evaluationContainer}>
-            <Stack direction="column" gap={0}>
-              <div className={styles.marginTop}>
-                <Stack direction="column" gap={1}>
-                  {getValues('group') && getValues('evaluateEvery') && (
-                    <Trans i18nKey="alerting.rule-form.evaluation.group-text" values={{ evaluateEvery }}>
-                      All rules in the selected group are evaluated every {{ evaluateEvery }}.
-                    </Trans>
-                  )}
-                </Stack>
-              </div>
-            </Stack>
-          </div>
-        )}
-        {/* Show the pending period input only for Grafana alerting rules */}
-        {isGrafanaAlertingRule && <ForInput evaluateEvery={evaluateEvery} />}
-
-        {existing && (
-          <Field htmlFor="pause-alert-switch">
-            <Controller
-              render={() => (
-                <Stack gap={1} direction="row" alignItems="center">
-                  <Switch
-                    id="pause-alert"
-                    onChange={(value) => {
-                      setValue('isPaused', value.currentTarget.checked);
-                    }}
-                    value={Boolean(isPaused)}
-                  />
-                  <label htmlFor="pause-alert" className={styles.switchLabel}>
-                    <Trans i18nKey="alerting.rule-form.pause.label">Pause evaluation</Trans>
-                    <Tooltip placement="top" content={pauseContentText} theme={'info'}>
-                      <Icon tabIndex={0} name="info-circle" size="sm" className={styles.infoIcon} />
-                    </Tooltip>
-                  </label>
-                </Stack>
-              )}
-              name="isPaused"
-            />
-          </Field>
-        )}
-      </Stack>
->>>>>>> af7fafd0
       {isGrafanaAlertingRule && (
         <RuleEditorSubSection
           title={<Trans i18nKey="alerting.rule-form.evaluation-behaviour.pending-period">Pending period</Trans>}
@@ -432,17 +350,10 @@
         >
           {
             <>
-<<<<<<< HEAD
-              <Field
-                htmlFor="no-data-state-input"
-                label="Alert state if no data or all values are null"
-                className={styles.inlineField}
-=======
-              <NeedHelpInfoForConfigureNoDataError />
               <Field
                 htmlFor="no-data-state-input"
                 label={t('alerting.alert.state-no-data', 'Alert state if no data or all values are null')}
->>>>>>> af7fafd0
+                className={styles.inlineField}
               >
                 <Controller
                   render={({ field: { onChange, ref, ...field } }) => (
@@ -458,17 +369,11 @@
                   name="noDataState"
                 />
               </Field>
-<<<<<<< HEAD
-
-              <Field
-                htmlFor="exec-err-state-input"
-                label="Alert state if execution error or timeout"
-                className={styles.inlineField}
-=======
+
               <Field
                 htmlFor="exec-err-state-input"
                 label={t('alerting.alert.state-error-timeout', 'Alert state if execution error or timeout')}
->>>>>>> af7fafd0
+                className={styles.inlineField}
               >
                 <Controller
                   render={({ field: { onChange, ref, ...field } }) => (
