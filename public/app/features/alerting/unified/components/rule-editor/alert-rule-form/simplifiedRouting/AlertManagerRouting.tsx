--- conflicted
+++ resolved
@@ -36,7 +36,6 @@
   const [selectedContactPointWithMetadata, setSelectedContactPointWithMetadata] = useState<
     ContactPointWithMetadata | undefined
   >();
-  const { watch } = useFormContext<RuleFormValues>();
 
   const contactPointInForm = watch(`contactPoints.${alertManagerName}.selectedContactPoint`);
   const { contactPoints } = useContactPointsWithStatus({
@@ -56,14 +55,6 @@
     setSelectedContactPointWithMetadata(contactPoint);
   };
 
-<<<<<<< HEAD
-=======
-  const hasRouteSettings =
-    watch(`contactPoints.${alertManagerName}.overrideGrouping`) ||
-    watch(`contactPoints.${alertManagerName}.overrideTimings`) ||
-    watch(`contactPoints.${alertManagerName}.muteTimeIntervals`)?.length > 0;
-
->>>>>>> 0bf31c14
   return (
     <>
       {/* contact point selector */}
