import { css, cx } from '@emotion/css';
import { useLayoutEffect } from 'react';

import { GrafanaTheme2, PageLayoutType } from '@grafana/data';
import { config } from '@grafana/runtime';
import { useStyles2 } from '@grafana/ui';
import { useGrafana } from 'app/core/context/GrafanaContext';

import NativeScrollbar from '../NativeScrollbar';

import { PageContents } from './PageContents';
import { PageHeader } from './PageHeader';
import { PageTabs } from './PageTabs';
import { PageType } from './types';
import { usePageNav } from './usePageNav';
import { usePageTitle } from './usePageTitle';

export const Page: PageType = ({
  navId,
  navModel: oldNavProp,
  pageNav,
  renderTitle,
  onEditTitle,
  actions,
  subTitle,
  children,
  className,
  info,
  layout = PageLayoutType.Standard,
  scrollTop,
  scrollRef,
  ...otherProps
}) => {
  const styles = useStyles2(getStyles);
  const navModel = usePageNav(navId, oldNavProp);
  const { chrome } = useGrafana();

  usePageTitle(navModel, pageNav);

  const pageHeaderNav = pageNav ?? navModel?.node;

  // We use useLayoutEffect here to make sure that the chrome is updated before the page is rendered
  // This prevents flickering sectionNav when going from dashboard to settings for example
  useLayoutEffect(() => {
    if (navModel) {
      chrome.update({
        sectionNav: navModel,
        pageNav: pageNav,
        layout: layout,
      });
    }
  }, [navModel, pageNav, chrome, layout]);

  return (
    <div className={cx(styles.wrapper, className)} {...otherProps}>
      {layout === PageLayoutType.Standard && (
        <NativeScrollbar
          // This id is used by the image renderer to scroll through the dashboard
          divId="page-scrollbar"
          autoHeightMin={'100%'}
          scrollTop={scrollTop}
          scrollRefCallback={scrollRef}
        >
          <div className={styles.pageInner}>
            {pageHeaderNav && (
              <PageHeader
                actions={actions}
                onEditTitle={onEditTitle}
                navItem={pageHeaderNav}
                renderTitle={renderTitle}
                info={info}
                subTitle={subTitle}
              />
            )}
            {pageNav && pageNav.children && <PageTabs navItem={pageNav} />}
            <div className={styles.pageContent}>{children}</div>
          </div>
        </NativeScrollbar>
      )}

      {layout === PageLayoutType.Canvas && (
        <NativeScrollbar
          // This id is used by the image renderer to scroll through the dashboard
          divId="page-scrollbar"
          autoHeightMin={'100%'}
          scrollTop={scrollTop}
          scrollRefCallback={scrollRef}
        >
          <div className={styles.canvasContent}>{children}</div>
        </NativeScrollbar>
      )}

      {layout === PageLayoutType.Custom && children}
    </div>
  );
};

Page.Contents = PageContents;

const getStyles = (theme: GrafanaTheme2) => {
  return {
<<<<<<< HEAD
    wrapper: css({
      label: 'page-wrapper',
      height: '100%',
      display: 'flex',
      flex: '1 1 0',
      flexDirection: 'column',
      minHeight: 0,
      width: '100%',
    }),
=======
    wrapper: css(
      config.featureToggles.bodyScrolling
        ? {
            label: 'page-wrapper',
            display: 'flex',
            flex: '1 1 0',
            flexDirection: 'column',
            position: 'relative',
          }
        : {
            label: 'page-wrapper',
            height: '100%',
            display: 'flex',
            flex: '1 1 0',
            flexDirection: 'column',
            minHeight: 0,
          }
    ),
>>>>>>> 970cafa2
    pageContent: css({
      label: 'page-content',
      flexGrow: 1,
    }),
    primaryBg: css({
      background: theme.colors.background.primary,
    }),
    pageInner: css({
      label: 'page-inner',
      padding: theme.spacing(2),
      borderBottom: 'none',
      background: theme.colors.background.primary,
      display: 'flex',
      flexDirection: 'column',
      flexGrow: 1,
      margin: theme.spacing(0, 0, 0, 0),

      [theme.breakpoints.up('md')]: {
        padding: theme.spacing(4),
      },
    }),
    canvasContent: css({
      label: 'canvas-content',
      display: 'flex',
      flexDirection: 'column',
      padding: theme.spacing(2),
      flexBasis: '100%',
      flexGrow: 1,
    }),
  };
};<|MERGE_RESOLUTION|>--- conflicted
+++ resolved
@@ -99,17 +99,6 @@
 
 const getStyles = (theme: GrafanaTheme2) => {
   return {
-<<<<<<< HEAD
-    wrapper: css({
-      label: 'page-wrapper',
-      height: '100%',
-      display: 'flex',
-      flex: '1 1 0',
-      flexDirection: 'column',
-      minHeight: 0,
-      width: '100%',
-    }),
-=======
     wrapper: css(
       config.featureToggles.bodyScrolling
         ? {
@@ -126,9 +115,9 @@
             flex: '1 1 0',
             flexDirection: 'column',
             minHeight: 0,
+            width: '100%',
           }
     ),
->>>>>>> 970cafa2
     pageContent: css({
       label: 'page-content',
       flexGrow: 1,
