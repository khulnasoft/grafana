--- conflicted
+++ resolved
@@ -55,18 +55,12 @@
   }
 
   renderRoute = (route: RouteDescriptor) => {
-<<<<<<< HEAD
-=======
     const roles = route.roles ? route.roles() : [];
->>>>>>> 97249d15
     return (
       <Route
         caseSensitive={route.sensitive === undefined ? false : route.sensitive}
         path={route.path}
         key={route.path}
-<<<<<<< HEAD
-        element={<RouteElement route={route} />}
-=======
         render={(props: RouteComponentProps) => {
           const location = locationService.getLocation();
           // TODO[Router]: test this logic
@@ -78,7 +72,6 @@
 
           return <GrafanaRoute {...props} route={route} location={location} />;
         }}
->>>>>>> 97249d15
       />
     );
   };
