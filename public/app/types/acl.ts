import { OrgRole } from '@grafana/data';

<<<<<<< HEAD
=======
export enum TeamPermissionLevel {
  Admin = 4,
  Member = 0,
}

>>>>>>> e85e6583
export { OrgRole as OrgRole };

export enum PermissionLevelString {
  View = 'View',
  Edit = 'Edit',
  Admin = 'Admin',
}

export enum SearchQueryType {
  Folder = 'dash-folder',
  Dashboard = 'dash-db',
}<|MERGE_RESOLUTION|>--- conflicted
+++ resolved
@@ -1,13 +1,10 @@
 import { OrgRole } from '@grafana/data';
 
-<<<<<<< HEAD
-=======
 export enum TeamPermissionLevel {
   Admin = 4,
   Member = 0,
 }
 
->>>>>>> e85e6583
 export { OrgRole as OrgRole };
 
 export enum PermissionLevelString {
