--- conflicted
+++ resolved
@@ -75,13 +75,6 @@
                 value={displayModes.find(item => item.value === options.displayMode)}
               />
             </div>
-<<<<<<< HEAD
-          </PanelOptionsGroup>
-          <ThresholdsEditor onChange={this.onThresholdsChanged} value={options.thresholds} />
-        </PanelOptionsGrid>
-
-        <ValueMappingsEditor onChange={this.onValueMappingsChanged} value={options.valueMappings} />
-=======
           </FieldDisplayEditor>
 
           <FieldPropertiesEditor
@@ -91,11 +84,10 @@
             options={fieldOptions.defaults}
           />
 
-          <ThresholdsEditor onChange={this.onThresholdsChanged} thresholds={fieldOptions.thresholds} />
+          <ThresholdsEditor onChange={this.onThresholdsChanged} value={fieldOptions.thresholds} />
         </PanelOptionsGrid>
 
-        <ValueMappingsEditor onChange={this.onValueMappingsChanged} valueMappings={fieldOptions.mappings} />
->>>>>>> 4762cd67
+        <ValueMappingsEditor onChange={this.onValueMappingsChanged} value={fieldOptions.mappings} />
       </>
     );
   }
