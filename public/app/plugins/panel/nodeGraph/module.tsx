--- conflicted
+++ resolved
@@ -2,50 +2,10 @@
 
 import { NodeGraphPanel } from './NodeGraphPanel';
 import { ArcOptionsEditor } from './editor/ArcOptionsEditor';
-<<<<<<< HEAD
 import { Options } from './panelcfg.gen';
+import { NodeGraphSuggestionsSupplier } from './suggestions';
 
-export const plugin = new PanelPlugin<Options>(NodeGraphPanel).setPanelOptions((builder, context) => {
-  builder.addNestedOptions({
-    category: ['Nodes'],
-    path: 'nodes',
-    build: (builder) => {
-      builder.addUnitPicker({
-        name: 'Main stat unit',
-        path: 'mainStatUnit',
-      });
-      builder.addUnitPicker({
-        name: 'Secondary stat unit',
-        path: 'secondaryStatUnit',
-      });
-      builder.addCustomEditor({
-        name: 'Arc sections',
-        path: 'arcs',
-        id: 'arcs',
-        editor: ArcOptionsEditor,
-      });
-    },
-  });
-  builder.addNestedOptions({
-    category: ['Edges'],
-    path: 'edges',
-    build: (builder) => {
-      builder.addUnitPicker({
-        name: 'Main stat unit',
-        path: 'mainStatUnit',
-      });
-      builder.addUnitPicker({
-        name: 'Secondary stat unit',
-        path: 'secondaryStatUnit',
-      });
-    },
-  });
-});
-=======
-import { NodeGraphSuggestionsSupplier } from './suggestions';
-import { NodeGraphOptions } from './types';
-
-export const plugin = new PanelPlugin<NodeGraphOptions>(NodeGraphPanel)
+export const plugin = new PanelPlugin<Options>(NodeGraphPanel)
   .setPanelOptions((builder, context) => {
     builder.addNestedOptions({
       category: ['Nodes'],
@@ -82,5 +42,4 @@
       },
     });
   })
-  .setSuggestionsSupplier(new NodeGraphSuggestionsSupplier());
->>>>>>> 6cf34a76
+  .setSuggestionsSupplier(new NodeGraphSuggestionsSupplier());